--- conflicted
+++ resolved
@@ -178,15 +178,12 @@
 		return fmt.Errorf("problem creating encoding manager: %w", err)
 	}
 	vm.encodingManager = encodingManager
-<<<<<<< HEAD
 	vm.assetToFxCache = &cache.LRU{Size: assetToFxCacheSize}
-=======
 	vm.setPool = sync.Pool{
 		New: func() interface{} {
 			return ids.Set{}
 		},
 	}
->>>>>>> 637eb42b
 
 	vm.pubsub = cjson.NewPubSubServer(ctx)
 	vm.genesisCodec = codec.New(math.MaxUint32, 1<<20)
