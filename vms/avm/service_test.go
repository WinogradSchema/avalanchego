// (c) 2019-2020, Ava Labs, Inc. All rights reserved.
// See the file LICENSE for licensing terms.

package avm

import (
	"bytes"
	"fmt"
	"strings"
	"testing"

	"github.com/stretchr/testify/assert"

	"github.com/ava-labs/gecko/api/keystore"
	"github.com/ava-labs/gecko/ids"
	"github.com/ava-labs/gecko/snow/choices"
	"github.com/ava-labs/gecko/utils/constants"
	"github.com/ava-labs/gecko/utils/crypto"
	"github.com/ava-labs/gecko/utils/formatting"
	"github.com/ava-labs/gecko/utils/hashing"
	"github.com/ava-labs/gecko/utils/json"
	"github.com/ava-labs/gecko/vms/components/ava"
	"github.com/ava-labs/gecko/vms/secp256k1fx"
)

func setup(t *testing.T) ([]byte, *VM, *Service) {
	genesisBytes, _, vm := GenesisVM(t)
	keystore := keystore.CreateTestKeystore()
	keystore.AddUser(username, password)
	vm.ctx.Keystore = keystore.NewBlockchainKeyStore(chainID)
	s := &Service{vm: vm}
	return genesisBytes, vm, s
}

func setupWithKeys(t *testing.T) ([]byte, *VM, *Service) {
	genesisBytes, vm, s := setup(t)

	// Import the initially funded private keys
	user := userState{vm: vm}
	db, err := s.vm.ctx.Keystore.GetDatabase(username, password)
	if err != nil {
		t.Fatalf("Failed to get user database: %s", err)
	}

	addrs := []ids.ShortID{}
	for _, sk := range keys {
		if err := user.SetKey(db, sk); err != nil {
			t.Fatalf("Failed to set key for user: %s", err)
		}
		addrs = append(addrs, sk.PublicKey().Address())
	}
	if err := user.SetAddresses(db, addrs); err != nil {
		t.Fatalf("Failed to set user addresses: %s", err)
	}
	return genesisBytes, vm, s
}

func TestServiceIssueTx(t *testing.T) {
	genesisBytes, vm, s := setup(t)
	defer func() {
		vm.Shutdown()
		vm.ctx.Lock.Unlock()
	}()

	txArgs := &IssueTxArgs{}
	txReply := &IssueTxReply{}
	err := s.IssueTx(nil, txArgs, txReply)
	if err == nil {
		t.Fatal("Expected empty transaction to return an error")
	}

	tx := NewTx(t, genesisBytes, vm)
	txArgs.Tx = formatting.CB58{Bytes: tx.Bytes()}
	txReply = &IssueTxReply{}
	if err := s.IssueTx(nil, txArgs, txReply); err != nil {
		t.Fatal(err)
	}
	if !txReply.TxID.Equals(tx.ID()) {
		t.Fatalf("Expected %q, got %q", txReply.TxID, tx.ID())
	}
}

func TestServiceGetTxStatus(t *testing.T) {
	genesisBytes, vm, s := setup(t)
	defer func() {
		vm.Shutdown()
		vm.ctx.Lock.Unlock()
	}()

	statusArgs := &GetTxStatusArgs{}
	statusReply := &GetTxStatusReply{}
	if err := s.GetTxStatus(nil, statusArgs, statusReply); err == nil {
		t.Fatal("Expected empty transaction to return an error")
	}

	tx := NewTx(t, genesisBytes, vm)
	statusArgs.TxID = tx.ID()
	statusReply = &GetTxStatusReply{}
	if err := s.GetTxStatus(nil, statusArgs, statusReply); err != nil {
		t.Fatal(err)
	}
	if expected := choices.Unknown; expected != statusReply.Status {
		t.Fatalf(
			"Expected an unsubmitted tx to have status %q, got %q",
			expected.String(), statusReply.Status.String(),
		)
	}

	txArgs := &IssueTxArgs{Tx: formatting.CB58{Bytes: tx.Bytes()}}
	txReply := &IssueTxReply{}
	if err := s.IssueTx(nil, txArgs, txReply); err != nil {
		t.Fatal(err)
	}
	statusReply = &GetTxStatusReply{}
	if err := s.GetTxStatus(nil, statusArgs, statusReply); err != nil {
		t.Fatal(err)
	}
	if expected := choices.Processing; expected != statusReply.Status {
		t.Fatalf(
			"Expected a submitted tx to have status %q, got %q",
			expected.String(), statusReply.Status.String(),
		)
	}
}

func TestServiceGetBalance(t *testing.T) {
	genesisBytes, vm, s := setup(t)
	defer func() {
		vm.Shutdown()
		vm.ctx.Lock.Unlock()
	}()

	genesisTx := GetFirstTxFromGenesisTest(genesisBytes, t)
	assetID := genesisTx.ID()
	addr := keys[0].PublicKey().Address()

	balanceArgs := &GetBalanceArgs{
		Address: fmt.Sprintf("%s-%s", vm.ctx.ChainID, addr),
		AssetID: assetID.String(),
	}
	balanceReply := &GetBalanceReply{}
	err := s.GetBalance(nil, balanceArgs, balanceReply)
	assert.NoError(t, err)
	assert.Equal(t, uint64(balanceReply.Balance), uint64(300000))

	assert.Len(t, balanceReply.UTXOIDs, 4, "should have only returned four utxoIDs")
}

func TestServiceGetAllBalances(t *testing.T) {
	genesisBytes, vm, s := setup(t)
	defer func() {
		vm.Shutdown()
		vm.ctx.Lock.Unlock()
	}()

	genesisTx := GetFirstTxFromGenesisTest(genesisBytes, t)
	assetID := genesisTx.ID()
	addr := keys[0].PublicKey().Address()

	balanceArgs := &GetAllBalancesArgs{
		Address: fmt.Sprintf("%s-%s", vm.ctx.ChainID, addr),
	}
	balanceReply := &GetAllBalancesReply{}
	err := s.GetAllBalances(nil, balanceArgs, balanceReply)
	assert.NoError(t, err)

	assert.Len(t, balanceReply.Balances, 1)

	balance := balanceReply.Balances[0]
	alias, err := vm.PrimaryAlias(assetID)
	if err != nil {
		t.Fatalf("Failed to get primary alias of genesis asset: %s", err)
	}
	assert.Equal(t, balance.AssetID, alias)
	assert.Equal(t, uint64(balance.Balance), uint64(300000))
}

func TestServiceGetTx(t *testing.T) {
	genesisBytes, vm, s := setup(t)
	defer func() {
		vm.Shutdown()
		vm.ctx.Lock.Unlock()
	}()

	genesisTx := GetFirstTxFromGenesisTest(genesisBytes, t)
	genesisTxBytes := genesisTx.Bytes()
	txID := genesisTx.ID()

	reply := GetTxReply{}
	err := s.GetTx(nil, &GetTxArgs{
		TxID: txID,
	}, &reply)
	assert.NoError(t, err)
	assert.Equal(t, genesisTxBytes, reply.Tx.Bytes, "Wrong tx returned from service.GetTx")
}

func TestServiceGetNilTx(t *testing.T) {
	_, vm, s := setup(t)
	defer func() {
		vm.Shutdown()
		vm.ctx.Lock.Unlock()
	}()

	reply := GetTxReply{}
	err := s.GetTx(nil, &GetTxArgs{}, &reply)
	assert.Error(t, err, "Nil TxID should have returned an error")
}

func TestServiceGetUnknownTx(t *testing.T) {
	_, vm, s := setup(t)
	defer func() {
		vm.Shutdown()
		vm.ctx.Lock.Unlock()
	}()

	reply := GetTxReply{}
	err := s.GetTx(nil, &GetTxArgs{TxID: ids.Empty}, &reply)
	assert.Error(t, err, "Unknown TxID should have returned an error")
}

func TestServiceGetUTXOsInvalidAddress(t *testing.T) {
	_, vm, s := setup(t)
	defer func() {
		vm.Shutdown()
		vm.ctx.Lock.Unlock()
	}()

	addr0 := keys[0].PublicKey().Address()
	tests := []struct {
		label string
		args  *GetUTXOsArgs
	}{
		{"[]", &GetUTXOsArgs{[]string{""}, 0, Index{}}},
		{"[-]", &GetUTXOsArgs{[]string{"-"}, 0, Index{}}},
		{"[foo]", &GetUTXOsArgs{[]string{"foo"}, 0, Index{}}},
		{"[foo-bar]", &GetUTXOsArgs{[]string{"foo-bar"}, 0, Index{}}},
		{"[<ChainID>]", &GetUTXOsArgs{[]string{vm.ctx.ChainID.String()}, 0, Index{}}},
		{"[<ChainID>-]", &GetUTXOsArgs{[]string{fmt.Sprintf("%s-", vm.ctx.ChainID.String())}, 0, Index{}}},
		{"[<Unknown ID>-<addr0>]", &GetUTXOsArgs{[]string{fmt.Sprintf("%s-%s", ids.NewID([32]byte{42}).String(), addr0.String())}, 0, Index{}}},
	}
	for _, tt := range tests {
		t.Run(tt.label, func(t *testing.T) {
			utxosReply := &GetUTXOsReply{}
			if err := s.GetUTXOs(nil, tt.args, utxosReply); err == nil {
				t.Error(err)
			}
		})
	}
}

func TestServiceGetUTXOs(t *testing.T) {
	_, vm, s := setup(t)
	defer func() {
		vm.Shutdown()
		vm.ctx.Lock.Unlock()
	}()

	addr := ids.GenerateTestShortID()

	numUtxos := 10
	// Put a bunch of UTXOs
	for i := 0; i < numUtxos; i++ {
		if err := vm.state.FundUTXO(&ava.UTXO{
			UTXOID: ava.UTXOID{
				TxID: ids.GenerateTestID(),
			},
			Asset: ava.Asset{ID: vm.ava},
			Out: &secp256k1fx.TransferOutput{
				Amt: 1,
				OutputOwners: secp256k1fx.OutputOwners{
					Threshold: 1,
					Addrs:     []ids.ShortID{addr},
				},
			},
		}); err != nil {
			t.Fatal(err)
		}
	}

	tests := []struct {
		label         string
		args          *GetUTXOsArgs
		expectedCount int
		shouldErr     bool
	}{
		{
			"Empty",
			&GetUTXOsArgs{},
			0,
			false,
		}, {
			"[<ChainID>-<invalid address>]",
			&GetUTXOsArgs{
				Addresses: []string{
					fmt.Sprintf("%s-%s", vm.ctx.ChainID.String(), ids.NewID([32]byte{42}).String()),
				},
				Limit:      0,
				StartIndex: Index{},
			},
			0,
			true,
		}, {
			"[<ChainID>-<addr>]",
			&GetUTXOsArgs{
				Addresses: []string{
					fmt.Sprintf("%s-%s", vm.ctx.ChainID.String(), addr.String()),
				},
				Limit:      0,
				StartIndex: Index{},
			},
			numUtxos,
			false,
		},
		{
			"[<ChainID>-<addr>] limit to 1 UTXO",
			&GetUTXOsArgs{
				Addresses: []string{
					fmt.Sprintf("%s-%s", vm.ctx.ChainID.String(), addr.String()),
				},
				Limit:      1,
				StartIndex: Index{},
			},
			1,
			false,
		},
		{
			"[<ChainID>-<addr>] limit greater than number of UTXOs",
			&GetUTXOsArgs{
				Addresses: []string{
					fmt.Sprintf("%s-%s", vm.ctx.ChainID.String(), addr.String()),
				},
				Limit:      100000,
				StartIndex: Index{},
			},
			numUtxos,
			false,
		},
		{
			"[<ChainID>-<addr>,<ChainID>-<addr>]",
			&GetUTXOsArgs{
				Addresses: []string{
					fmt.Sprintf("%s-%s", vm.ctx.ChainID.String(), addr.String()),
					fmt.Sprintf("%s-%s", vm.ctx.ChainID.String(), addr.String()),
				},
				Limit:      0,
				StartIndex: Index{},
			},
			numUtxos,
			false,
		}, {
			"[<ChainID>-<addr>,<ChainID>-<addr>], limit to 1 UTXO",
			&GetUTXOsArgs{
				Addresses: []string{
					fmt.Sprintf("%s-%s", vm.ctx.ChainID.String(), addr.String()),
					fmt.Sprintf("%s-%s", vm.ctx.ChainID.String(), addr.String()),
				},
				Limit:      1,
				StartIndex: Index{},
			},
			1,
			false,
		},
	}
	for _, tt := range tests {
		t.Run(tt.label, func(t *testing.T) {
			utxosReply := &GetUTXOsReply{}
			if err := s.GetUTXOs(nil, tt.args, utxosReply); err != nil && !tt.shouldErr {
				t.Error(err)
			} else if err == nil && tt.shouldErr {
				t.Error("should have errored")
			} else if tt.expectedCount != len(utxosReply.UTXOs) {
				t.Errorf("Expected %d utxos, got %#v", tt.expectedCount, len(utxosReply.UTXOs))
			} else if tt.expectedCount != int(utxosReply.NumFetched) {
				t.Errorf("numFetced is %d but got %d utxos", utxosReply.NumFetched, tt.expectedCount)
			}
		})
	}

	// Test that start index and stop index work
	// (Assumes numUtxos > 5)
	reply := &GetUTXOsReply{}
	args := &GetUTXOsArgs{
		Addresses:  []string{fmt.Sprintf("%s-%s", vm.ctx.ChainID.String(), addr.String())},
		Limit:      5,
		StartIndex: Index{},
	}
	utxos := ids.Set{}
	if err := s.GetUTXOs(nil, args, reply); err != nil {
		t.Fatal(err)
	}
	for _, utxo := range reply.UTXOs { // Remember these UTXOs
		utxos.Add(ids.NewID(hashing.ComputeHash256Array(utxo.Bytes)))
	}
	args = &GetUTXOsArgs{
		[]string{fmt.Sprintf("%s-%s", vm.ctx.ChainID.String(), addr.String())},
		json.Uint32(numUtxos - 5),
		reply.EndIndex,
	}
	if err := s.GetUTXOs(nil, args, reply); err != nil {
		t.Fatal(err)
	} else if len(reply.UTXOs) != numUtxos-5 {
		t.Fatalf("got %d utxos but should have %d", len(reply.UTXOs), numUtxos-5)
	}
	for _, utxo := range reply.UTXOs { // Remember these UTXOs
		utxos.Add(ids.NewID(hashing.ComputeHash256Array(utxo.Bytes)))
	}
	// Should have gotten all the UTXOs now. None should have been repeats
	// so length of this set should be numUtxos
	if utxos.Len() != numUtxos {
		t.Fatalf("got %d utxos but should have %d", utxos.Len(), numUtxos)
	}
}

func TestServiceGetAtomicUTXOsInvalidAddress(t *testing.T) {
	_, vm, s := setup(t)
	defer func() {
		vm.Shutdown()
		vm.ctx.Lock.Unlock()
	}()

	addr0 := keys[0].PublicKey().Address()
	tests := []struct {
		label string
		args  *GetUTXOsArgs
	}{
<<<<<<< HEAD
		{"[", &GetAtomicUTXOsArgs{platformChainID.String(), []string{""}}},
		{"[-]", &GetAtomicUTXOsArgs{platformChainID.String(), []string{"-"}}},
		{"[foo]", &GetAtomicUTXOsArgs{platformChainID.String(), []string{"foo"}}},
		{"[foo-bar]", &GetAtomicUTXOsArgs{platformChainID.String(), []string{"foo-bar"}}},
		{"[<ChainID>]", &GetAtomicUTXOsArgs{platformChainID.String(), []string{vm.ctx.ChainID.String()}}},
		{"[<ChainID>-]", &GetAtomicUTXOsArgs{platformChainID.String(), []string{fmt.Sprintf("%s-", vm.ctx.ChainID.String())}}},
		{"[<Unknown ID>-<addr0>]", &GetAtomicUTXOsArgs{platformChainID.String(), []string{fmt.Sprintf("%s-%s", ids.NewID([32]byte{42}).String(), addr0.String())}}},
=======
		{"[]", &GetUTXOsArgs{[]string{""}, 0, Index{}}},
		{"[-]", &GetUTXOsArgs{[]string{"-"}, 0, Index{}}},
		{"[foo]", &GetUTXOsArgs{[]string{"foo"}, 0, Index{}}},
		{"[foo-bar]", &GetUTXOsArgs{[]string{"foo-bar"}, 0, Index{}}},
		{"[<ChainID>]", &GetUTXOsArgs{[]string{vm.ctx.ChainID.String()}, 0, Index{}}},
		{"[<ChainID>-]", &GetUTXOsArgs{[]string{fmt.Sprintf("%s-", vm.ctx.ChainID.String())}, 0, Index{}}},
		{"[<Unknown ID>-<addr0>]", &GetUTXOsArgs{[]string{fmt.Sprintf("%s-%s", ids.NewID([32]byte{42}).String(), addr0.String())}, 0, Index{}}},
>>>>>>> a965fea6
	}
	for _, tt := range tests {
		t.Run(tt.label, func(t *testing.T) {
			utxosReply := &GetUTXOsReply{}
			if err := s.GetAtomicUTXOs(nil, tt.args, utxosReply); err == nil {
				t.Error(err)
			}
		})
	}
}

func TestServiceGetAtomicUTXOs(t *testing.T) {
	_, vm, s := setup(t)
	defer func() {
		vm.Shutdown()
		vm.ctx.Lock.Unlock()
	}()

<<<<<<< HEAD
	addr0 := keys[0].PublicKey().Address()
	smDB := vm.ctx.SharedMemory.GetDatabase(platformChainID)

	utxo := &ava.UTXO{
		UTXOID: ava.UTXOID{TxID: ids.Empty},
		Asset:  ava.Asset{ID: ids.Empty},
		Out: &secp256k1fx.TransferOutput{
			Amt: 7,
			OutputOwners: secp256k1fx.OutputOwners{
				Threshold: 1,
				Addrs:     []ids.ShortID{addr0},
			},
		},
	}
=======
	addr1 := ids.GenerateTestShortID()
	addr2 := ids.GenerateTestShortID()
>>>>>>> a965fea6

	smDB := vm.ctx.SharedMemory.GetDatabase(vm.platform)
	state := ava.NewPrefixedState(smDB, vm.codec)
	numUtxos := 10
	// Put a bunch of UTXOs that reference both addr1 and addr2
	for i := 0; i < numUtxos; i++ {
		if err := state.FundPlatformUTXO(&ava.UTXO{
			UTXOID: ava.UTXOID{
				TxID: ids.GenerateTestID(),
			},
			Asset: ava.Asset{ID: vm.ava},
			Out: &secp256k1fx.TransferOutput{
				Amt: 1,
				OutputOwners: secp256k1fx.OutputOwners{
					Threshold: 1,
					Addrs:     []ids.ShortID{addr1, addr2},
				},
			},
		}); err != nil {
			t.Fatal(err)
		}
	}
<<<<<<< HEAD
	vm.ctx.SharedMemory.ReleaseDatabase(platformChainID)
=======
	vm.ctx.SharedMemory.ReleaseDatabase(vm.platform)
>>>>>>> a965fea6

	tests := []struct {
		label         string
		args          *GetUTXOsArgs
		expectedCount int
		shouldErr     bool
	}{
		{
			"Empty",
<<<<<<< HEAD
			&GetAtomicUTXOsArgs{
				BlockchainID: platformChainID.String(),
			},
=======
			&GetUTXOsArgs{},
>>>>>>> a965fea6
			0,
			false,
		},
		{
<<<<<<< HEAD
			"[<ChainID>-<unrelated address>]",
			&GetAtomicUTXOsArgs{
				BlockchainID: platformChainID.String(),
				Addresses: []string{
					// TODO: Should GetAtomicUTXOs() raise an error for this? The address portion is
					//		 longer than addr0.String()
					fmt.Sprintf("%s-%s", vm.ctx.ChainID.String(), ids.NewID([32]byte{42}).String()),
				}},
=======
			"[<ChainID>-<invalid address>]",
			&GetUTXOsArgs{
				Addresses: []string{
					fmt.Sprintf("%s-%s", vm.ctx.ChainID.String(), ids.NewID([32]byte{42}).String()),
				},
				Limit:      0,
				StartIndex: Index{},
			},
>>>>>>> a965fea6
			0,
			true,
		},
		{
<<<<<<< HEAD
			"[<ChainID>-<addr0>]",
			&GetAtomicUTXOsArgs{
				BlockchainID: platformChainID.String(),
				Addresses: []string{
					fmt.Sprintf("%s-%s", vm.ctx.ChainID.String(), addr0.String()),
				}},
			1,
		},
		{
			"[<ChainID>-<addr0>,<ChainID>-<addr0>]",
			&GetAtomicUTXOsArgs{
				BlockchainID: platformChainID.String(),
				Addresses: []string{
					fmt.Sprintf("%s-%s", vm.ctx.ChainID.String(), addr0.String()),
					fmt.Sprintf("%s-%s", vm.ctx.ChainID.String(), addr0.String()),
				}},
			1,
=======
			"[<ChainID>-<addr1>]",
			&GetUTXOsArgs{
				Addresses: []string{
					fmt.Sprintf("%s-%s", vm.ctx.ChainID.String(), addr1.String()),
				},
				Limit:      0,
				StartIndex: Index{},
			},
			numUtxos,
			false,
		},
		{
			"[<ChainID>-<add1r>,<ChainID>-<addr2>]",
			&GetUTXOsArgs{
				Addresses: []string{
					fmt.Sprintf("%s-%s", vm.ctx.ChainID.String(), addr1.String()),
					fmt.Sprintf("%s-%s", vm.ctx.ChainID.String(), addr2.String()),
				},
				Limit:      0,
				StartIndex: Index{},
			},
			numUtxos,
			false,
>>>>>>> a965fea6
		},
	}
	for _, tt := range tests {
		t.Run(tt.label, func(t *testing.T) {
			utxosReply := &GetUTXOsReply{}
			if err := s.GetAtomicUTXOs(nil, tt.args, utxosReply); err != nil && !tt.shouldErr {
				t.Error(err)
			} else if err == nil && tt.shouldErr {
				t.Error("should have errored")
			} else if tt.expectedCount != len(utxosReply.UTXOs) {
				t.Errorf("Expected %d utxos, got %#v", tt.expectedCount, len(utxosReply.UTXOs))
			} else if tt.expectedCount != int(utxosReply.NumFetched) {
				t.Errorf("numFetced is %d but got %d utxos", utxosReply.NumFetched, tt.expectedCount)
			}
		})
	}

	// Test that start index and stop index work
	// (Assumes numUtxos > 5)
	reply := &GetUTXOsReply{}
	args := &GetUTXOsArgs{
		Addresses:  []string{fmt.Sprintf("%s-%s", vm.ctx.ChainID.String(), addr1.String())},
		Limit:      5,
		StartIndex: Index{},
	}
	utxos := ids.Set{}
	if err := s.GetAtomicUTXOs(nil, args, reply); err != nil {
		t.Fatal(err)
	}
	for _, utxo := range reply.UTXOs { // Remember these UTXOs
		utxos.Add(ids.NewID(hashing.ComputeHash256Array(utxo.Bytes)))
	}
	args = &GetUTXOsArgs{
		[]string{fmt.Sprintf("%s-%s", vm.ctx.ChainID.String(), addr1.String())},
		json.Uint32(numUtxos - 5),
		reply.EndIndex,
	}
	if err := s.GetAtomicUTXOs(nil, args, reply); err != nil {
		t.Fatal(err)
	} else if len(reply.UTXOs) != numUtxos-5 {
		t.Fatalf("got %d utxos but should have %d", len(reply.UTXOs), numUtxos-5)
	}
	for _, utxo := range reply.UTXOs { // Remember these UTXOs
		utxos.Add(ids.NewID(hashing.ComputeHash256Array(utxo.Bytes)))
	}
	// Should have gotten all the UTXOs now. None should have been repeats
	// so length of this set should be numUtxos
	if utxos.Len() != numUtxos {
		t.Fatalf("got %d utxos but should have %d", utxos.Len(), numUtxos)
	}
}

func TestGetAssetDescription(t *testing.T) {
	genesisBytes, vm, s := setup(t)
	defer func() {
		vm.Shutdown()
		vm.ctx.Lock.Unlock()
	}()

	genesisTx := GetFirstTxFromGenesisTest(genesisBytes, t)

	avaAssetID := genesisTx.ID()

	reply := GetAssetDescriptionReply{}
	err := s.GetAssetDescription(nil, &GetAssetDescriptionArgs{
		AssetID: avaAssetID.String(),
	}, &reply)
	if err != nil {
		t.Fatal(err)
	}

	if reply.Name != "myFixedCapAsset" {
		t.Fatalf("Wrong name returned from GetAssetDescription %s", reply.Name)
	}
	if reply.Symbol != "MFCA" {
		t.Fatalf("Wrong name returned from GetAssetDescription %s", reply.Symbol)
	}
}

func TestGetBalance(t *testing.T) {
	genesisBytes, vm, s := setup(t)
	defer func() {
		vm.Shutdown()
		vm.ctx.Lock.Unlock()
	}()

	genesisTx := GetFirstTxFromGenesisTest(genesisBytes, t)

	avaAssetID := genesisTx.ID()

	reply := GetBalanceReply{}
	err := s.GetBalance(nil, &GetBalanceArgs{
		Address: vm.Format(keys[0].PublicKey().Address().Bytes()),
		AssetID: avaAssetID.String(),
	}, &reply)
	if err != nil {
		t.Fatal(err)
	}

	if reply.Balance != 300000 {
		t.Fatalf("Wrong balance returned from GetBalance %d", reply.Balance)
	}
}

func TestCreateFixedCapAsset(t *testing.T) {
	_, vm, s := setup(t)
	defer func() {
		vm.Shutdown()
		vm.ctx.Lock.Unlock()
	}()

	reply := CreateFixedCapAssetReply{}
	err := s.CreateFixedCapAsset(nil, &CreateFixedCapAssetArgs{
		Username:     username,
		Password:     password,
		Name:         "testAsset",
		Symbol:       "TEST",
		Denomination: 1,
		InitialHolders: []*Holder{{
			Amount:  123456789,
			Address: vm.Format(keys[0].PublicKey().Address().Bytes()),
		}},
	}, &reply)
	if err != nil {
		t.Fatal(err)
	}

	if reply.AssetID.String() != "2CJbAPBPwt9nFd28MbKKJZkincdmvDmP7UYbPT4VP1LJ46Yyip" {
		t.Fatalf("Wrong assetID returned from CreateFixedCapAsset %s", reply.AssetID)
	}
}

func TestCreateVariableCapAsset(t *testing.T) {
	_, vm, s := setupWithKeys(t)
	defer func() {
		vm.Shutdown()
		vm.ctx.Lock.Unlock()
	}()

	reply := CreateVariableCapAssetReply{}
	err := s.CreateVariableCapAsset(nil, &CreateVariableCapAssetArgs{
		Username: username,
		Password: password,
		Name:     "test asset",
		Symbol:   "TEST",
		MinterSets: []Owners{
			{
				Threshold: 1,
				Minters: []string{
					vm.Format(keys[0].PublicKey().Address().Bytes()),
				},
			},
		},
	}, &reply)
	if err != nil {
		t.Fatal(err)
	}

	createdAssetID := reply.AssetID.String()

	if createdAssetID != "23FV5zQpuG9EZBh7BXKj9wqPAMe7tY9T4jEWpobbMQHLLUf88o" {
		t.Fatalf("Wrong assetID returned from CreateVariableCapAsset %s", reply.AssetID)
	}

	createAssetTx := UniqueTx{
		vm:   vm,
		txID: reply.AssetID,
	}
	if status := createAssetTx.Status(); status != choices.Processing {
		t.Fatalf("CreateVariableCapAssetTx status should have been Processing, but was %s", status)
	}
	if err := createAssetTx.Accept(); err != nil {
		t.Fatalf("Failed to accept CreateVariableCapAssetTx due to: %s", err)
	}

	// Test minting of the created variable cap asset
	mintArgs := &MintArgs{
		Username: username,
		Password: password,
		Amount:   200,
		AssetID:  createdAssetID,
		To:       vm.Format(keys[0].PublicKey().Address().Bytes()),
	}
	mintReply := &MintReply{}
	if err := s.Mint(nil, mintArgs, mintReply); err != nil {
		t.Fatalf("Failed to mint variable cap asset due to: %s", err)
	}

	mintTx := UniqueTx{
		vm:   vm,
		txID: mintReply.TxID,
	}

	if status := mintTx.Status(); status != choices.Processing {
		t.Fatalf("MintTx status should have been Processing, but was %s", status)
	}
	if err := mintTx.Accept(); err != nil {
		t.Fatalf("Failed to accept MintTx due to: %s", err)
	}

	sendArgs := &SendArgs{
		Username: username,
		Password: password,
		Amount:   200,
		AssetID:  createdAssetID,
		To:       vm.Format(keys[0].PublicKey().Address().Bytes()),
	}
	sendReply := &SendReply{}
	if err := s.Send(nil, sendArgs, sendReply); err != nil {
		t.Fatalf("Failed to send newly minted variable cap asset due to: %s", err)
	}
}

func TestNFTWorkflow(t *testing.T) {
	_, vm, s := setupWithKeys(t)
	defer func() {
		vm.Shutdown()
		vm.ctx.Lock.Unlock()
	}()

	// Test minting of the created variable cap asset
	createArgs := &CreateNFTAssetArgs{
		Username: username,
		Password: password,
		Name:     "BIG COIN",
		Symbol:   "COIN",
		MinterSets: []Owners{
			Owners{
				Threshold: 1,
				Minters: []string{
					vm.Format(keys[0].PublicKey().Address().Bytes()),
				},
			},
		},
	}
	createReply := &CreateNFTAssetReply{}
	if err := s.CreateNFTAsset(nil, createArgs, createReply); err != nil {
		t.Fatalf("Failed to mint variable cap asset due to: %s", err)
	}

	assetID := createReply.AssetID
	createNFTTx := UniqueTx{
		vm:   vm,
		txID: createReply.AssetID,
	}
	if createNFTTx.Status() != choices.Processing {
		t.Fatalf("CreateNFTTx should have been processing after creating the NFT")
	}

	// Accept the transaction so that we can Mint NFTs for the test
	if err := createNFTTx.Accept(); err != nil {
		t.Fatalf("Failed to accept CreateNFT transaction: %s", err)
	}

	mintArgs := &MintNFTArgs{
		Username: username,
		Password: password,
		AssetID:  assetID.String(),
		Payload:  formatting.CB58{Bytes: []byte{1, 2, 3, 4, 5}},
		To:       vm.Format(keys[0].PublicKey().Address().Bytes()),
	}
	mintReply := &MintNFTReply{}

	if err := s.MintNFT(nil, mintArgs, mintReply); err != nil {
		t.Fatalf("MintNFT returned an error: %s", err)
	}

	mintNFTTx := UniqueTx{
		vm:   vm,
		txID: mintReply.TxID,
	}
	if mintNFTTx.Status() != choices.Processing {
		t.Fatal("MintNFTTx should have been processing after minting the NFT")
	}

	// Accept the transaction so that we can send the newly minted NFT
	if err := mintNFTTx.Accept(); err != nil {
		t.Fatalf("Failed to accept MintNFTTx: %s", err)
	}

	sendArgs := &SendNFTArgs{
		Username: username,
		Password: password,
		AssetID:  assetID.String(),
		GroupID:  0,
		To:       vm.Format(keys[2].PublicKey().Address().Bytes()),
	}
	sendReply := &SendNFTReply{}
	if err := s.SendNFT(nil, sendArgs, sendReply); err != nil {
		t.Fatalf("Failed to send NFT due to: %s", err)
	}
}

func TestImportExportKey(t *testing.T) {
	_, vm, s := setup(t)
	defer func() {
		vm.Shutdown()
		vm.ctx.Lock.Unlock()
	}()

	factory := crypto.FactorySECP256K1R{}
	skIntf, err := factory.NewPrivateKey()
	if err != nil {
		t.Fatalf("problem generating private key: %s", err)
	}
	sk := skIntf.(*crypto.PrivateKeySECP256K1R)

	formattedKey := formatting.CB58{Bytes: sk.Bytes()}
	importArgs := &ImportKeyArgs{
		Username:   username,
		Password:   password,
		PrivateKey: constants.SecretKeyPrefix + formatting.CB58{Bytes: sk.Bytes()}.String(),
	}
	importReply := &ImportKeyReply{}
	if err = s.ImportKey(nil, importArgs, importReply); err != nil {
		t.Fatal(err)
	}

	exportArgs := &ExportKeyArgs{
		Username: username,
		Password: password,
		Address:  vm.Format(sk.PublicKey().Address().Bytes()),
	}
	exportReply := &ExportKeyReply{}
	if err = s.ExportKey(nil, exportArgs, exportReply); err != nil {
		t.Fatal(err)
	}

	if !strings.HasPrefix(exportReply.PrivateKey, constants.SecretKeyPrefix) {
		t.Fatalf("ExportKeyReply private key: %s mssing secret key prefix: %s", exportReply.PrivateKey, constants.SecretKeyPrefix)
	}

	exportedKey := formatting.CB58{}
	if err := exportedKey.FromString(strings.TrimPrefix(exportReply.PrivateKey, constants.SecretKeyPrefix)); err != nil {
		t.Fatal("Failed to parse exported private key")
	}
	if !bytes.Equal(exportedKey.Bytes, formattedKey.Bytes) {
		t.Fatal("Unexpected key was found in ExportKeyReply")
	}
}

func TestImportAVMKeyNoDuplicates(t *testing.T) {
	_, vm, s := setup(t)
	ctx := vm.ctx
	defer func() {
		vm.Shutdown()
		ctx.Lock.Unlock()
	}()

	factory := crypto.FactorySECP256K1R{}
	skIntf, err := factory.NewPrivateKey()
	if err != nil {
		t.Fatalf("problem generating private key: %s", err)
	}
	sk := skIntf.(*crypto.PrivateKeySECP256K1R)

	args := ImportKeyArgs{
		Username:   username,
		Password:   password,
		PrivateKey: constants.SecretKeyPrefix + formatting.CB58{Bytes: sk.Bytes()}.String(),
	}
	reply := ImportKeyReply{}
	if err = s.ImportKey(nil, &args, &reply); err != nil {
		t.Fatal(err)
	}

	expectedAddress := vm.Format(sk.PublicKey().Address().Bytes())

	if reply.Address != expectedAddress {
		t.Fatalf("Reply address: %s did not match expected address: %s", reply.Address, expectedAddress)
	}

	reply2 := ImportKeyReply{}
	if err = s.ImportKey(nil, &args, &reply2); err != nil {
		t.Fatal(err)
	}

	if reply2.Address != expectedAddress {
		t.Fatalf("Reply address: %s did not match expected address: %s", reply2.Address, expectedAddress)
	}

	addrsArgs := ListAddressesArgs{
		Username: username,
		Password: password,
	}
	addrsReply := ListAddressesResponse{}
	if err := s.ListAddresses(nil, &addrsArgs, &addrsReply); err != nil {
		t.Fatal(err)
	}

	if len(addrsReply.Addresses) != 1 {
		t.Fatal("Importing the same key twice created duplicate addresses")
	}

	if addrsReply.Addresses[0] != expectedAddress {
		t.Fatal("List addresses returned an incorrect address")
	}
}

func TestSend(t *testing.T) {
	genesisBytes, vm, s := setupWithKeys(t)
	defer func() {
		vm.Shutdown()
		vm.ctx.Lock.Unlock()
	}()

	genesisTx := GetFirstTxFromGenesisTest(genesisBytes, t)
	assetID := genesisTx.ID()
	addr := keys[0].PublicKey().Address()

	args := &SendArgs{
		Username: username,
		Password: password,
		Amount:   500,
		AssetID:  assetID.String(),
		To:       vm.Format(addr.Bytes()),
	}
	reply := &SendReply{}
	vm.timer.Cancel()
	if err := s.Send(nil, args, reply); err != nil {
		t.Fatalf("Failed to send transaction: %s", err)
	}

	pendingTxs := vm.txs
	if len(pendingTxs) != 1 {
		t.Fatalf("Expected to find 1 pending tx after send, but found %d", len(pendingTxs))
	}

	if !reply.TxID.Equals(pendingTxs[0].ID()) {
		t.Fatal("Transaction ID returned by Send does not match the transaction found in vm's pending transactions")
	}
}

func TestCreateAndListAddresses(t *testing.T) {
	_, vm, s := setup(t)
	defer func() {
		vm.Shutdown()
		vm.ctx.Lock.Unlock()
	}()

	createArgs := &CreateAddressArgs{
		Username: username,
		Password: password,
	}
	createReply := &CreateAddressReply{}

	if err := s.CreateAddress(nil, createArgs, createReply); err != nil {
		t.Fatalf("Failed to create address: %s", err)
	}

	newAddr := createReply.Address

	listArgs := &ListAddressesArgs{
		Username: username,
		Password: password,
	}
	listReply := &ListAddressesResponse{}

	if err := s.ListAddresses(nil, listArgs, listReply); err != nil {
		t.Fatalf("Failed to list addresses: %s", err)
	}

	for _, addr := range listReply.Addresses {
		if addr == newAddr {
			return
		}
	}
	t.Fatalf("Failed to find newly created address among %d addresses", len(listReply.Addresses))
}

func TestImportAVA(t *testing.T) {
	genesisBytes, vm, s := setupWithKeys(t)
	defer func() {
		vm.Shutdown()
		vm.ctx.Lock.Unlock()
	}()
	genesisTx := GetFirstTxFromGenesisTest(genesisBytes, t)
	assetID := genesisTx.ID()

	addr0 := keys[0].PublicKey().Address()
	smDB := vm.ctx.SharedMemory.GetDatabase(platformChainID)

	// Must set ava assetID to be the correct asset since only AVA can be imported
	vm.ava = assetID
	utxo := &ava.UTXO{
		UTXOID: ava.UTXOID{TxID: ids.Empty},
		Asset:  ava.Asset{ID: assetID},
		Out: &secp256k1fx.TransferOutput{
			Amt: 7,
			OutputOwners: secp256k1fx.OutputOwners{
				Threshold: 1,
				Addrs:     []ids.ShortID{addr0},
			},
		},
	}

	state := ava.NewPrefixedState(smDB, vm.codec)
	if err := state.FundPlatformUTXO(utxo); err != nil {
		t.Fatal(err)
	}
	vm.ctx.SharedMemory.ReleaseDatabase(platformChainID)

	importArgs := &ImportAVAArgs{
		Username:    username,
		Password:    password,
		SourceChain: platformChainID.String(),
		To:          vm.Format(keys[0].PublicKey().Address().Bytes()),
	}
	importReply := &ImportAVAReply{}
	if err := s.ImportAVA(nil, importArgs, importReply); err != nil {
		t.Fatalf("Failed to import AVA due to %s", err)
	}
}<|MERGE_RESOLUTION|>--- conflicted
+++ resolved
@@ -230,13 +230,13 @@
 		label string
 		args  *GetUTXOsArgs
 	}{
-		{"[]", &GetUTXOsArgs{[]string{""}, 0, Index{}}},
-		{"[-]", &GetUTXOsArgs{[]string{"-"}, 0, Index{}}},
-		{"[foo]", &GetUTXOsArgs{[]string{"foo"}, 0, Index{}}},
-		{"[foo-bar]", &GetUTXOsArgs{[]string{"foo-bar"}, 0, Index{}}},
-		{"[<ChainID>]", &GetUTXOsArgs{[]string{vm.ctx.ChainID.String()}, 0, Index{}}},
-		{"[<ChainID>-]", &GetUTXOsArgs{[]string{fmt.Sprintf("%s-", vm.ctx.ChainID.String())}, 0, Index{}}},
-		{"[<Unknown ID>-<addr0>]", &GetUTXOsArgs{[]string{fmt.Sprintf("%s-%s", ids.NewID([32]byte{42}).String(), addr0.String())}, 0, Index{}}},
+		{"[]", &GetUTXOsArgs{"", []string{""}, 0, Index{}}},
+		{"[-]", &GetUTXOsArgs{"", []string{"-"}, 0, Index{}}},
+		{"[foo]", &GetUTXOsArgs{"", []string{"foo"}, 0, Index{}}},
+		{"[foo-bar]", &GetUTXOsArgs{"", []string{"foo-bar"}, 0, Index{}}},
+		{"[<ChainID>]", &GetUTXOsArgs{"", []string{vm.ctx.ChainID.String()}, 0, Index{}}},
+		{"[<ChainID>-]", &GetUTXOsArgs{"", []string{fmt.Sprintf("%s-", vm.ctx.ChainID.String())}, 0, Index{}}},
+		{"[<Unknown ID>-<addr0>]", &GetUTXOsArgs{"", []string{fmt.Sprintf("%s-%s", ids.NewID([32]byte{42}).String(), addr0.String())}, 0, Index{}}},
 	}
 	for _, tt := range tests {
 		t.Run(tt.label, func(t *testing.T) {
@@ -291,6 +291,7 @@
 		}, {
 			"[<ChainID>-<invalid address>]",
 			&GetUTXOsArgs{
+				ChainID: "",
 				Addresses: []string{
 					fmt.Sprintf("%s-%s", vm.ctx.ChainID.String(), ids.NewID([32]byte{42}).String()),
 				},
@@ -302,6 +303,7 @@
 		}, {
 			"[<ChainID>-<addr>]",
 			&GetUTXOsArgs{
+				ChainID: "",
 				Addresses: []string{
 					fmt.Sprintf("%s-%s", vm.ctx.ChainID.String(), addr.String()),
 				},
@@ -314,6 +316,7 @@
 		{
 			"[<ChainID>-<addr>] limit to 1 UTXO",
 			&GetUTXOsArgs{
+				ChainID: "",
 				Addresses: []string{
 					fmt.Sprintf("%s-%s", vm.ctx.ChainID.String(), addr.String()),
 				},
@@ -326,6 +329,7 @@
 		{
 			"[<ChainID>-<addr>] limit greater than number of UTXOs",
 			&GetUTXOsArgs{
+				ChainID: "",
 				Addresses: []string{
 					fmt.Sprintf("%s-%s", vm.ctx.ChainID.String(), addr.String()),
 				},
@@ -338,6 +342,7 @@
 		{
 			"[<ChainID>-<addr>,<ChainID>-<addr>]",
 			&GetUTXOsArgs{
+				ChainID: "",
 				Addresses: []string{
 					fmt.Sprintf("%s-%s", vm.ctx.ChainID.String(), addr.String()),
 					fmt.Sprintf("%s-%s", vm.ctx.ChainID.String(), addr.String()),
@@ -350,6 +355,7 @@
 		}, {
 			"[<ChainID>-<addr>,<ChainID>-<addr>], limit to 1 UTXO",
 			&GetUTXOsArgs{
+				ChainID: "",
 				Addresses: []string{
 					fmt.Sprintf("%s-%s", vm.ctx.ChainID.String(), addr.String()),
 					fmt.Sprintf("%s-%s", vm.ctx.ChainID.String(), addr.String()),
@@ -380,6 +386,7 @@
 	// (Assumes numUtxos > 5)
 	reply := &GetUTXOsReply{}
 	args := &GetUTXOsArgs{
+		ChainID:    "",
 		Addresses:  []string{fmt.Sprintf("%s-%s", vm.ctx.ChainID.String(), addr.String())},
 		Limit:      5,
 		StartIndex: Index{},
@@ -392,242 +399,12 @@
 		utxos.Add(ids.NewID(hashing.ComputeHash256Array(utxo.Bytes)))
 	}
 	args = &GetUTXOsArgs{
+		"",
 		[]string{fmt.Sprintf("%s-%s", vm.ctx.ChainID.String(), addr.String())},
 		json.Uint32(numUtxos - 5),
 		reply.EndIndex,
 	}
 	if err := s.GetUTXOs(nil, args, reply); err != nil {
-		t.Fatal(err)
-	} else if len(reply.UTXOs) != numUtxos-5 {
-		t.Fatalf("got %d utxos but should have %d", len(reply.UTXOs), numUtxos-5)
-	}
-	for _, utxo := range reply.UTXOs { // Remember these UTXOs
-		utxos.Add(ids.NewID(hashing.ComputeHash256Array(utxo.Bytes)))
-	}
-	// Should have gotten all the UTXOs now. None should have been repeats
-	// so length of this set should be numUtxos
-	if utxos.Len() != numUtxos {
-		t.Fatalf("got %d utxos but should have %d", utxos.Len(), numUtxos)
-	}
-}
-
-func TestServiceGetAtomicUTXOsInvalidAddress(t *testing.T) {
-	_, vm, s := setup(t)
-	defer func() {
-		vm.Shutdown()
-		vm.ctx.Lock.Unlock()
-	}()
-
-	addr0 := keys[0].PublicKey().Address()
-	tests := []struct {
-		label string
-		args  *GetUTXOsArgs
-	}{
-<<<<<<< HEAD
-		{"[", &GetAtomicUTXOsArgs{platformChainID.String(), []string{""}}},
-		{"[-]", &GetAtomicUTXOsArgs{platformChainID.String(), []string{"-"}}},
-		{"[foo]", &GetAtomicUTXOsArgs{platformChainID.String(), []string{"foo"}}},
-		{"[foo-bar]", &GetAtomicUTXOsArgs{platformChainID.String(), []string{"foo-bar"}}},
-		{"[<ChainID>]", &GetAtomicUTXOsArgs{platformChainID.String(), []string{vm.ctx.ChainID.String()}}},
-		{"[<ChainID>-]", &GetAtomicUTXOsArgs{platformChainID.String(), []string{fmt.Sprintf("%s-", vm.ctx.ChainID.String())}}},
-		{"[<Unknown ID>-<addr0>]", &GetAtomicUTXOsArgs{platformChainID.String(), []string{fmt.Sprintf("%s-%s", ids.NewID([32]byte{42}).String(), addr0.String())}}},
-=======
-		{"[]", &GetUTXOsArgs{[]string{""}, 0, Index{}}},
-		{"[-]", &GetUTXOsArgs{[]string{"-"}, 0, Index{}}},
-		{"[foo]", &GetUTXOsArgs{[]string{"foo"}, 0, Index{}}},
-		{"[foo-bar]", &GetUTXOsArgs{[]string{"foo-bar"}, 0, Index{}}},
-		{"[<ChainID>]", &GetUTXOsArgs{[]string{vm.ctx.ChainID.String()}, 0, Index{}}},
-		{"[<ChainID>-]", &GetUTXOsArgs{[]string{fmt.Sprintf("%s-", vm.ctx.ChainID.String())}, 0, Index{}}},
-		{"[<Unknown ID>-<addr0>]", &GetUTXOsArgs{[]string{fmt.Sprintf("%s-%s", ids.NewID([32]byte{42}).String(), addr0.String())}, 0, Index{}}},
->>>>>>> a965fea6
-	}
-	for _, tt := range tests {
-		t.Run(tt.label, func(t *testing.T) {
-			utxosReply := &GetUTXOsReply{}
-			if err := s.GetAtomicUTXOs(nil, tt.args, utxosReply); err == nil {
-				t.Error(err)
-			}
-		})
-	}
-}
-
-func TestServiceGetAtomicUTXOs(t *testing.T) {
-	_, vm, s := setup(t)
-	defer func() {
-		vm.Shutdown()
-		vm.ctx.Lock.Unlock()
-	}()
-
-<<<<<<< HEAD
-	addr0 := keys[0].PublicKey().Address()
-	smDB := vm.ctx.SharedMemory.GetDatabase(platformChainID)
-
-	utxo := &ava.UTXO{
-		UTXOID: ava.UTXOID{TxID: ids.Empty},
-		Asset:  ava.Asset{ID: ids.Empty},
-		Out: &secp256k1fx.TransferOutput{
-			Amt: 7,
-			OutputOwners: secp256k1fx.OutputOwners{
-				Threshold: 1,
-				Addrs:     []ids.ShortID{addr0},
-			},
-		},
-	}
-=======
-	addr1 := ids.GenerateTestShortID()
-	addr2 := ids.GenerateTestShortID()
->>>>>>> a965fea6
-
-	smDB := vm.ctx.SharedMemory.GetDatabase(vm.platform)
-	state := ava.NewPrefixedState(smDB, vm.codec)
-	numUtxos := 10
-	// Put a bunch of UTXOs that reference both addr1 and addr2
-	for i := 0; i < numUtxos; i++ {
-		if err := state.FundPlatformUTXO(&ava.UTXO{
-			UTXOID: ava.UTXOID{
-				TxID: ids.GenerateTestID(),
-			},
-			Asset: ava.Asset{ID: vm.ava},
-			Out: &secp256k1fx.TransferOutput{
-				Amt: 1,
-				OutputOwners: secp256k1fx.OutputOwners{
-					Threshold: 1,
-					Addrs:     []ids.ShortID{addr1, addr2},
-				},
-			},
-		}); err != nil {
-			t.Fatal(err)
-		}
-	}
-<<<<<<< HEAD
-	vm.ctx.SharedMemory.ReleaseDatabase(platformChainID)
-=======
-	vm.ctx.SharedMemory.ReleaseDatabase(vm.platform)
->>>>>>> a965fea6
-
-	tests := []struct {
-		label         string
-		args          *GetUTXOsArgs
-		expectedCount int
-		shouldErr     bool
-	}{
-		{
-			"Empty",
-<<<<<<< HEAD
-			&GetAtomicUTXOsArgs{
-				BlockchainID: platformChainID.String(),
-			},
-=======
-			&GetUTXOsArgs{},
->>>>>>> a965fea6
-			0,
-			false,
-		},
-		{
-<<<<<<< HEAD
-			"[<ChainID>-<unrelated address>]",
-			&GetAtomicUTXOsArgs{
-				BlockchainID: platformChainID.String(),
-				Addresses: []string{
-					// TODO: Should GetAtomicUTXOs() raise an error for this? The address portion is
-					//		 longer than addr0.String()
-					fmt.Sprintf("%s-%s", vm.ctx.ChainID.String(), ids.NewID([32]byte{42}).String()),
-				}},
-=======
-			"[<ChainID>-<invalid address>]",
-			&GetUTXOsArgs{
-				Addresses: []string{
-					fmt.Sprintf("%s-%s", vm.ctx.ChainID.String(), ids.NewID([32]byte{42}).String()),
-				},
-				Limit:      0,
-				StartIndex: Index{},
-			},
->>>>>>> a965fea6
-			0,
-			true,
-		},
-		{
-<<<<<<< HEAD
-			"[<ChainID>-<addr0>]",
-			&GetAtomicUTXOsArgs{
-				BlockchainID: platformChainID.String(),
-				Addresses: []string{
-					fmt.Sprintf("%s-%s", vm.ctx.ChainID.String(), addr0.String()),
-				}},
-			1,
-		},
-		{
-			"[<ChainID>-<addr0>,<ChainID>-<addr0>]",
-			&GetAtomicUTXOsArgs{
-				BlockchainID: platformChainID.String(),
-				Addresses: []string{
-					fmt.Sprintf("%s-%s", vm.ctx.ChainID.String(), addr0.String()),
-					fmt.Sprintf("%s-%s", vm.ctx.ChainID.String(), addr0.String()),
-				}},
-			1,
-=======
-			"[<ChainID>-<addr1>]",
-			&GetUTXOsArgs{
-				Addresses: []string{
-					fmt.Sprintf("%s-%s", vm.ctx.ChainID.String(), addr1.String()),
-				},
-				Limit:      0,
-				StartIndex: Index{},
-			},
-			numUtxos,
-			false,
-		},
-		{
-			"[<ChainID>-<add1r>,<ChainID>-<addr2>]",
-			&GetUTXOsArgs{
-				Addresses: []string{
-					fmt.Sprintf("%s-%s", vm.ctx.ChainID.String(), addr1.String()),
-					fmt.Sprintf("%s-%s", vm.ctx.ChainID.String(), addr2.String()),
-				},
-				Limit:      0,
-				StartIndex: Index{},
-			},
-			numUtxos,
-			false,
->>>>>>> a965fea6
-		},
-	}
-	for _, tt := range tests {
-		t.Run(tt.label, func(t *testing.T) {
-			utxosReply := &GetUTXOsReply{}
-			if err := s.GetAtomicUTXOs(nil, tt.args, utxosReply); err != nil && !tt.shouldErr {
-				t.Error(err)
-			} else if err == nil && tt.shouldErr {
-				t.Error("should have errored")
-			} else if tt.expectedCount != len(utxosReply.UTXOs) {
-				t.Errorf("Expected %d utxos, got %#v", tt.expectedCount, len(utxosReply.UTXOs))
-			} else if tt.expectedCount != int(utxosReply.NumFetched) {
-				t.Errorf("numFetced is %d but got %d utxos", utxosReply.NumFetched, tt.expectedCount)
-			}
-		})
-	}
-
-	// Test that start index and stop index work
-	// (Assumes numUtxos > 5)
-	reply := &GetUTXOsReply{}
-	args := &GetUTXOsArgs{
-		Addresses:  []string{fmt.Sprintf("%s-%s", vm.ctx.ChainID.String(), addr1.String())},
-		Limit:      5,
-		StartIndex: Index{},
-	}
-	utxos := ids.Set{}
-	if err := s.GetAtomicUTXOs(nil, args, reply); err != nil {
-		t.Fatal(err)
-	}
-	for _, utxo := range reply.UTXOs { // Remember these UTXOs
-		utxos.Add(ids.NewID(hashing.ComputeHash256Array(utxo.Bytes)))
-	}
-	args = &GetUTXOsArgs{
-		[]string{fmt.Sprintf("%s-%s", vm.ctx.ChainID.String(), addr1.String())},
-		json.Uint32(numUtxos - 5),
-		reply.EndIndex,
-	}
-	if err := s.GetAtomicUTXOs(nil, args, reply); err != nil {
 		t.Fatal(err)
 	} else if len(reply.UTXOs) != numUtxos-5 {
 		t.Fatalf("got %d utxos but should have %d", len(reply.UTXOs), numUtxos-5)
