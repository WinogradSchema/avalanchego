--- conflicted
+++ resolved
@@ -18,15 +18,6 @@
 	"github.com/ava-labs/gecko/utils/timer"
 )
 
-<<<<<<< HEAD
-=======
-const (
-	// DefaultStakerPortion defines the default percentage of resources to
-	// allocate to stakers.
-	DefaultStakerPortion float64 = 0.2
-)
-
->>>>>>> 96359989
 // Requirement: A set of nodes spamming messages (potentially costly) shouldn't
 //              impact other node's queries.
 
