// (c) 2019-2020, Ava Labs, Inc. All rights reserved.
// See the file LICENSE for licensing terms.

package avm

import (
	"bytes"
	"container/list"
	"errors"
	"fmt"
	"math"
	"reflect"
	"time"

	"github.com/ava-labs/avalanchego/snow/consensus/snowstorm/conflicts"

	"github.com/gorilla/rpc/v2"

	"github.com/ava-labs/avalanchego/cache"
	"github.com/ava-labs/avalanchego/codec"
	"github.com/ava-labs/avalanchego/codec/hierarchycodec"
	"github.com/ava-labs/avalanchego/codec/linearcodec"
	"github.com/ava-labs/avalanchego/codec/reflectcodec"
	"github.com/ava-labs/avalanchego/database"
	"github.com/ava-labs/avalanchego/database/versiondb"
	"github.com/ava-labs/avalanchego/ids"
	"github.com/ava-labs/avalanchego/snow"
	"github.com/ava-labs/avalanchego/snow/choices"
<<<<<<< HEAD
	"github.com/ava-labs/avalanchego/snow/consensus/snowstorm/conflicts"
=======
>>>>>>> 416ee0b1
	"github.com/ava-labs/avalanchego/snow/engine/avalanche/vertex"
	"github.com/ava-labs/avalanchego/snow/engine/common"
	"github.com/ava-labs/avalanchego/utils/constants"
	"github.com/ava-labs/avalanchego/utils/crypto"
	"github.com/ava-labs/avalanchego/utils/formatting"
	"github.com/ava-labs/avalanchego/utils/logging"
	"github.com/ava-labs/avalanchego/utils/timer"
	"github.com/ava-labs/avalanchego/utils/wrappers"
	"github.com/ava-labs/avalanchego/vms/components/avax"
	"github.com/ava-labs/avalanchego/vms/components/verify"
	"github.com/ava-labs/avalanchego/vms/nftfx"
	"github.com/ava-labs/avalanchego/vms/propertyfx"
	"github.com/ava-labs/avalanchego/vms/secp256k1fx"

	cjson "github.com/ava-labs/avalanchego/utils/json"
	safemath "github.com/ava-labs/avalanchego/utils/math"
)

const (
	batchTimeout       = time.Second
	batchSize          = 30
	stateCacheSize     = 30000
	idCacheSize        = 30000
	txCacheSize        = 30000
	assetToFxCacheSize = 1024
	maxUTXOsToFetch    = 1024

	// Codec version used before AvalancheGo 1.1.0
	pre110CodecVersion = uint16(0)

	// Current codec version
	currentCodecVersion = uint16(1)
)

var (
	errIncompatibleFx            = errors.New("incompatible feature extension")
	errUnknownFx                 = errors.New("unknown feature extension")
	errGenesisAssetMustHaveState = errors.New("genesis asset must have non-empty state")
	errWrongBlockchainID         = errors.New("wrong blockchain ID")
	errBootstrapping             = errors.New("chain is currently bootstrapping")
	errInsufficientFunds         = errors.New("insufficient funds")
	errNoPermission              = errors.New("the given credential does not authorize transfer of this UTXO")

	_ vertex.DAGVM = &VM{}
)

// VM implements the avalanche.DAGVM interface
type VM struct {
	metrics
	ids.Aliaser

	// Contains information of where this VM is executing
	ctx *snow.Context

	// Used to check local time
	clock timer.Clock

	genesisCodec  codec.Manager
	codec         codec.Manager
	codecRegistry codec.Registry

	pubsub *cjson.PubSubServer

	// State management
	state *prefixedState

	// Set to true once this VM is marked as `Bootstrapped` by the engine
	bootstrapped bool

	// fee that must be burned by every state creating transaction
	creationTxFee uint64
	// fee that must be burned by every non-state creating transaction
	txFee uint64

	// Asset ID --> Bit set with fx IDs the asset supports
	assetToFxCache *cache.LRU

	// Transaction issuing
	timer        *timer.Timer
	batchTimeout time.Duration
<<<<<<< HEAD
	txs          []conflicts.Tx
=======
	txs          []conflicts.Transition
>>>>>>> 416ee0b1
	toEngine     chan<- common.Message

	baseDB database.Database
	db     *versiondb.Database

	typeToFxIndex map[reflect.Type]int
	fxs           []*parsedFx

	walletService WalletService
}

/*
 ******************************************************************************
 ******************************** Avalanche API *******************************
 ******************************************************************************
 */

// Initialize implements the avalanche.DAGVM interface
func (vm *VM) Initialize(
	ctx *snow.Context,
	db database.Database,
	genesisBytes []byte,
	toEngine chan<- common.Message,
	fxs []*common.Fx,
) error {
	vm.ctx = ctx
	vm.toEngine = toEngine
	vm.baseDB = db
	vm.db = versiondb.New(db)
	vm.typeToFxIndex = map[reflect.Type]int{}
	vm.Aliaser.Initialize()
	vm.assetToFxCache = &cache.LRU{Size: assetToFxCacheSize}

	vm.pubsub = cjson.NewPubSubServer(ctx)

	gc, err := pre110Codec(1 << 20)
	if err != nil {
		return fmt.Errorf("couldn't create genesis codec: %w", err)
	}
	vm.genesisCodec = codec.NewManager(math.MaxUint32)
	if err := vm.genesisCodec.RegisterCodec(pre110CodecVersion, gc); err != nil {
		return fmt.Errorf("couldn't create genesis codec manager: %w", err)
	}

	vm.codec = codec.NewDefaultManager()
	pre110Codec, err := pre110Codec(linearcodec.DefaultMaxSliceLength)
	if err != nil {
		return fmt.Errorf("couldn't create pre-1.1.0 codec: %w", err)
	}
	if err := vm.codec.RegisterCodec(pre110CodecVersion, pre110Codec); err != nil {
		return fmt.Errorf("couldn't register pre-1.1.0 codec: %w", err)
	}
	c := hierarchycodec.NewDefault()
	if err := vm.codec.RegisterCodec(currentCodecVersion, c); err != nil {
		return fmt.Errorf("couldn't register codec: %w", err)
	}
	if err := vm.genesisCodec.RegisterCodec(currentCodecVersion, c); err != nil {
		return fmt.Errorf("couldn't register codec: %w", err)
	}

	errs := wrappers.Errs{}
	errs.Add(
		vm.metrics.Initialize(ctx.Namespace, ctx.Metrics),

		vm.pubsub.Register("accepted"),
		vm.pubsub.Register("rejected"),
		vm.pubsub.Register("verified"),

		c.RegisterType(&BaseTx{}),
		c.RegisterType(&CreateAssetTx{}),
		c.RegisterType(&OperationTx{}),
		c.RegisterType(&ImportTx{}),
		c.RegisterType(&ExportTx{}),
	)
	if errs.Errored() {
		return errs.Err
	}

	vm.fxs = make([]*parsedFx, len(fxs))
	for i, fxContainer := range fxs {
		if fxContainer == nil {
			return errIncompatibleFx
		}
		fx, ok := fxContainer.Fx.(Fx)
		if !ok {
			return errIncompatibleFx
		}
		vm.fxs[i] = &parsedFx{
			ID: fxContainer.ID,
			Fx: fx,
		}
		c.NextGroup()
		vm.codecRegistry = &codecRegistry{
			codecs:      []codec.Registry{c},
			index:       i,
			typeToIndex: vm.typeToFxIndex,
		}
		if err := fx.Initialize(vm); err != nil {
			return err
		}
	}

	vm.state = &prefixedState{
		state: &state{
			State: avax.State{
				Cache:               &cache.LRU{Size: stateCacheSize},
				DB:                  vm.db,
				GenesisCodec:        vm.genesisCodec,
				Codec:               vm.codec,
				CurrentCodecVersion: currentCodecVersion,
			},
		},
		tx:       &cache.LRU{Size: idCacheSize},
		utxo:     &cache.LRU{Size: idCacheSize},
		txStatus: &cache.LRU{Size: idCacheSize},
		uniqueTx: &cache.EvictableLRU{Size: txCacheSize},
	}

	if err := vm.initAliases(genesisBytes); err != nil {
		return err
	}

	if dbStatus, err := vm.state.DBInitialized(); err != nil || dbStatus == choices.Unknown {
		if err := vm.initState(genesisBytes); err != nil {
			return err
		}
	}

	vm.timer = timer.NewTimer(func() {
		ctx.Lock.Lock()
		defer ctx.Lock.Unlock()

		vm.FlushTxs()
	})
	go ctx.Log.RecoverAndPanic(vm.timer.Dispatch)
	vm.batchTimeout = batchTimeout

	vm.walletService.vm = vm
	vm.walletService.pendingTxMap = make(map[ids.ID]*list.Element)
	vm.walletService.pendingTxOrdering = list.New()

	return vm.db.Commit()
}

// Returns the codec that was used before version 1.1.0
func pre110Codec(maxSliceLen int) (codec.Codec, error) {
	c := linearcodec.New(reflectcodec.DefaultTagName, maxSliceLen)
	errs := wrappers.Errs{}
	errs.Add(
		c.RegisterType(&BaseTx{}),
		c.RegisterType(&CreateAssetTx{}),
		c.RegisterType(&OperationTx{}),
		c.RegisterType(&ImportTx{}),
		c.RegisterType(&ExportTx{}),
		c.RegisterType(&secp256k1fx.TransferInput{}),
		c.RegisterType(&secp256k1fx.MintOutput{}),
		c.RegisterType(&secp256k1fx.TransferOutput{}),
		c.RegisterType(&secp256k1fx.MintOperation{}),
		c.RegisterType(&secp256k1fx.Credential{}),
		c.RegisterType(&nftfx.MintOutput{}),
		c.RegisterType(&nftfx.TransferOutput{}),
		c.RegisterType(&nftfx.MintOperation{}),
		c.RegisterType(&nftfx.TransferOperation{}),
		c.RegisterType(&nftfx.Credential{}),
		c.RegisterType(&propertyfx.MintOutput{}),
		c.RegisterType(&propertyfx.OwnedOutput{}),
		c.RegisterType(&propertyfx.MintOperation{}),
		c.RegisterType(&propertyfx.BurnOperation{}),
		c.RegisterType(&propertyfx.Credential{}),
	)
	return c, errs.Err
}

// Bootstrapping is called by the consensus engine when it starts bootstrapping
// this chain
func (vm *VM) Bootstrapping() error {
	vm.metrics.numBootstrappingCalls.Inc()

	for _, fx := range vm.fxs {
		if err := fx.Fx.Bootstrapping(); err != nil {
			return err
		}
	}
	return nil
}

// Bootstrapped is called by the consensus engine when it is done bootstrapping
// this chain
func (vm *VM) Bootstrapped() error {
	vm.metrics.numBootstrappedCalls.Inc()

	for _, fx := range vm.fxs {
		if err := fx.Fx.Bootstrapped(); err != nil {
			return err
		}
	}
	vm.bootstrapped = true
	return nil
}

// Shutdown implements the avalanche.DAGVM interface
func (vm *VM) Shutdown() error {
	if vm.timer == nil {
		return nil
	}

	// There is a potential deadlock if the timer is about to execute a timeout.
	// So, the lock must be released before stopping the timer.
	vm.ctx.Lock.Unlock()
	vm.timer.Stop()
	vm.ctx.Lock.Lock()

	return vm.baseDB.Close()
}

// CreateHandlers implements the avalanche.DAGVM interface
func (vm *VM) CreateHandlers() map[string]*common.HTTPHandler {
	vm.metrics.numCreateHandlersCalls.Inc()

	codec := cjson.NewCodec()

	rpcServer := rpc.NewServer()
	rpcServer.RegisterCodec(codec, "application/json")
	rpcServer.RegisterCodec(codec, "application/json;charset=UTF-8")
	// name this service "avm"
	vm.ctx.Log.AssertNoError(rpcServer.RegisterService(&Service{vm: vm}, "avm"))

	walletServer := rpc.NewServer()
	walletServer.RegisterCodec(codec, "application/json")
	walletServer.RegisterCodec(codec, "application/json;charset=UTF-8")
	// name this service "avm"
	vm.ctx.Log.AssertNoError(walletServer.RegisterService(&vm.walletService, "wallet"))

	return map[string]*common.HTTPHandler{
		"":        {Handler: rpcServer},
		"/wallet": {Handler: walletServer},
		"/pubsub": {LockOptions: common.NoLock, Handler: vm.pubsub},
	}
}

// CreateStaticHandlers implements the avalanche.DAGVM interface
func (vm *VM) CreateStaticHandlers() map[string]*common.HTTPHandler {
	newServer := rpc.NewServer()
	codec := cjson.NewCodec()
	newServer.RegisterCodec(codec, "application/json")
	newServer.RegisterCodec(codec, "application/json;charset=UTF-8")
	// name this service "avm"
	staticService := CreateStaticService()
	_ = newServer.RegisterService(staticService, "avm")
	return map[string]*common.HTTPHandler{
		"": {LockOptions: common.WriteLock, Handler: newServer},
	}
}

// Pending implements the avalanche.DAGVM interface
<<<<<<< HEAD
func (vm *VM) Pending() []conflicts.Tx {
=======
func (vm *VM) Pending() []conflicts.Transition {
>>>>>>> 416ee0b1
	vm.metrics.numPendingCalls.Inc()

	vm.timer.Cancel()

	txs := vm.txs
	vm.txs = nil
	return txs
}

// Parse implements the avalanche.DAGVM interface
<<<<<<< HEAD
func (vm *VM) Parse(b []byte) (conflicts.Tx, error) {
=======
func (vm *VM) Parse(b []byte) (conflicts.Transition, error) {
>>>>>>> 416ee0b1
	vm.metrics.numParseCalls.Inc()

	return vm.parseTx(b)
}

// Get implements the avalanche.DAGVM interface
<<<<<<< HEAD
func (vm *VM) Get(txID ids.ID) (conflicts.Tx, error) {
=======
func (vm *VM) Get(txID ids.ID) (conflicts.Transition, error) {
>>>>>>> 416ee0b1
	vm.metrics.numGetCalls.Inc()

	tx := &UniqueTx{
		vm:   vm,
		txID: txID,
	}
	// Verify must be called in the case the that tx was flushed from the unique
	// cache.
	return tx, tx.verifyWithoutCacheWrites()
}

/*
 ******************************************************************************
 ********************************** JSON API **********************************
 ******************************************************************************
 */

// IssueTx attempts to send a transaction to consensus.
// If onDecide is specified, the function will be called when the transaction is
// either accepted or rejected with the appropriate status. This function will
// go out of scope when the transaction is removed from memory.
func (vm *VM) IssueTx(b []byte) (ids.ID, error) {
	if !vm.bootstrapped {
		return ids.ID{}, errBootstrapping
	}
	tx, err := vm.parseTx(b)
	if err != nil {
		return ids.ID{}, err
	}
	if err := tx.verifyWithoutCacheWrites(); err != nil {
		return ids.ID{}, err
	}
	vm.issueTx(tx)
	return tx.ID(), nil
}

// GetAtomicUTXOs returns imported/exports UTXOs such that at least one of the addresses in [addrs] is referenced.
// Returns at most [limit] UTXOs.
// If [limit] <= 0 or [limit] > maxUTXOsToFetch, it is set to [maxUTXOsToFetch].
// Returns:
// * The fetched UTXOs
// * true if all there are no more UTXOs in this range to fetch
// * The address associated with the last UTXO fetched
// * The ID of the last UTXO fetched
func (vm *VM) GetAtomicUTXOs(
	chainID ids.ID,
	addrs ids.ShortSet,
	startAddr ids.ShortID,
	startUTXOID ids.ID,
	limit int,
) ([]*avax.UTXO, ids.ShortID, ids.ID, error) {
	if limit <= 0 || limit > maxUTXOsToFetch {
		limit = maxUTXOsToFetch
	}

	addrsList := make([][]byte, addrs.Len())
	i := 0
	for addr := range addrs {
		copied := addr
		addrsList[i] = copied[:]
		i++
	}

	allUTXOBytes, lastAddr, lastUTXO, err := vm.ctx.SharedMemory.Indexed(
		chainID,
		addrsList,
		startAddr.Bytes(),
		startUTXOID[:],
		limit,
	)
	if err != nil {
		return nil, ids.ShortID{}, ids.ID{}, fmt.Errorf("error fetching atomic UTXOs: %w", err)
	}

	lastAddrID, err := ids.ToShortID(lastAddr)
	if err != nil {
		lastAddrID = ids.ShortEmpty
	}
	lastUTXOID, err := ids.ToID(lastUTXO)
	if err != nil {
		lastUTXOID = ids.Empty
	}

	utxos := make([]*avax.UTXO, len(allUTXOBytes))
	for i, utxoBytes := range allUTXOBytes {
		utxo := &avax.UTXO{}
		if _, err := vm.codec.Unmarshal(utxoBytes, utxo); err != nil {
			return nil, ids.ShortID{}, ids.ID{}, fmt.Errorf("error parsing UTXO: %w", err)
		}
		utxos[i] = utxo
	}
	return utxos, lastAddrID, lastUTXOID, nil
}

// GetUTXOs returns UTXOs such that at least one of the addresses in [addrs] is referenced.
// Returns at most [limit] UTXOs.
// If [limit] <= 0 or [limit] > maxUTXOsToFetch, it is set to [maxUTXOsToFetch].
// Only returns UTXOs associated with addresses >= [startAddr].
// For address [startAddr], only returns UTXOs whose IDs are greater than [startUTXOID].
// Given a ![paginate] input all utxos will be fetched
// Returns:
// * The fetched UTXOs
// * The address associated with the last UTXO fetched
// * The ID of the last UTXO fetched
func (vm *VM) GetUTXOs(
	addrs ids.ShortSet,
	startAddr ids.ShortID,
	startUTXOID ids.ID,
	limit int,
	paginate bool,
) ([]*avax.UTXO, ids.ShortID, ids.ID, error) {
	if limit <= 0 || limit > maxUTXOsToFetch {
		limit = maxUTXOsToFetch
	}

	if paginate {
		return vm.getPaginatedUTXOs(addrs, startAddr, startUTXOID, limit)
	}
	return vm.getAllUTXOs(addrs)
}

func (vm *VM) getPaginatedUTXOs(addrs ids.ShortSet,
	startAddr ids.ShortID,
	startUTXOID ids.ID,
	limit int,
) ([]*avax.UTXO, ids.ShortID, ids.ID, error) {
	lastAddr := ids.ShortEmpty
	lastIndex := ids.Empty

	utxos := make([]*avax.UTXO, 0, limit)
	seen := make(ids.Set, limit) // IDs of UTXOs already in the list
	searchSize := limit          // the limit diminishes which can impact the expected return

	// enforces the same ordering for pagination
	addrsList := addrs.List()
	ids.SortShortIDs(addrsList)

	for _, addr := range addrsList {
		start := ids.Empty
		if comp := bytes.Compare(addr.Bytes(), startAddr.Bytes()); comp == -1 { // Skip addresses before [startAddr]
			continue
		} else if comp == 0 {
			start = startUTXOID
		}

		// Get UTXOs associated with [addr]. [searchSize] is used here to ensure
		// that no UTXOs are dropped due to duplicated fetching.
		utxoIDs, err := vm.state.Funds(addr.Bytes(), start, searchSize)
		if err != nil {
			return nil, ids.ShortID{}, ids.ID{}, fmt.Errorf("couldn't get UTXOs for address %s: %w", addr, err)
		}
		for _, utxoID := range utxoIDs {
			lastIndex = utxoID // The last searched UTXO - not the last found
			lastAddr = addr    // The last address searched that has UTXOs (even duplicated) - not the last found

			if seen.Contains(utxoID) { // Already have this UTXO in the list
				continue
			}

			utxo, err := vm.state.UTXO(utxoID)
			if err != nil {
				return nil, ids.ShortID{}, ids.ID{}, fmt.Errorf("couldn't get UTXO %s: %w", utxoID, err)
			}

			utxos = append(utxos, utxo)
			seen.Add(utxoID)
			limit--
			if limit <= 0 {
				return utxos, lastAddr, lastIndex, nil // Found [limit] utxos; stop.
			}
		}
	}
	return utxos, lastAddr, lastIndex, nil // Didnt reach the [limit] utxos; no more were found
}

func (vm *VM) getAllUTXOs(addrs ids.ShortSet) ([]*avax.UTXO, ids.ShortID, ids.ID, error) {
	var err error
	lastAddr := ids.ShortEmpty
	lastIndex := ids.Empty
	seen := make(ids.Set, maxUTXOsToFetch) // IDs of UTXOs already in the list
	utxos := make([]*avax.UTXO, 0, maxUTXOsToFetch)

	// enforces the same ordering for pagination
	addrsList := addrs.List()
	ids.SortShortIDs(addrsList)

	// iterate over the addresses and get all the utxos
	for _, addr := range addrsList {
		lastIndex, err = vm.getAllUniqueAddressUTXOs(addr, &seen, &utxos)
		if err != nil {
			return nil, ids.ShortID{}, ids.ID{}, fmt.Errorf("couldn't get UTXOs for address %s: %w", addr, err)
		}

		if lastIndex != ids.Empty {
			lastAddr = addr // The last address searched that has UTXOs (even duplicated) - not the last found
		}
	}
	return utxos, lastAddr, lastIndex, nil
}

func (vm *VM) getAllUniqueAddressUTXOs(addr ids.ShortID, seen *ids.Set, utxos *[]*avax.UTXO) (ids.ID, error) {
	lastIndex := ids.Empty

	for {
		utxoIDs, err := vm.state.Funds(addr.Bytes(), lastIndex, maxUTXOsToFetch) // Get UTXOs associated with [addr]
		if err != nil {
			return ids.ID{}, err
		}

		if len(utxoIDs) == 0 {
			return lastIndex, nil
		}

		for _, utxoID := range utxoIDs {
			lastIndex = utxoID // The last searched UTXO - not the last found

			if seen.Contains(utxoID) { // Already have this UTXO in the list
				continue
			}

			utxo, err := vm.state.UTXO(utxoID)
			if err != nil {
				return ids.ID{}, err
			}
			*utxos = append(*utxos, utxo)
			seen.Add(utxoID)
		}
	}
}

/*
 ******************************************************************************
 *********************************** Fx API ***********************************
 ******************************************************************************
 */

// Clock returns a reference to the internal clock of this VM
func (vm *VM) Clock() *timer.Clock { return &vm.clock }

// Codec returns a reference to the internal codec of this VM
func (vm *VM) Codec() codec.Manager { return vm.codec }

// CodecRegistry returns a reference to the internal codec registry of this VM
func (vm *VM) CodecRegistry() codec.Registry { return vm.codecRegistry }

// Logger returns a reference to the internal logger of this VM
func (vm *VM) Logger() logging.Logger { return vm.ctx.Log }

/*
 ******************************************************************************
 ********************************** Timer API *********************************
 ******************************************************************************
 */

// FlushTxs into consensus
func (vm *VM) FlushTxs() {
	vm.timer.Cancel()
	if len(vm.txs) != 0 {
		select {
		case vm.toEngine <- common.PendingTxs:
		default:
			vm.ctx.Log.Warn("Delaying issuance of transactions due to contention")
			vm.timer.SetTimeoutIn(vm.batchTimeout)
		}
	}
}

/*
 ******************************************************************************
 ********************************** Helpers ***********************************
 ******************************************************************************
 */

func (vm *VM) initAliases(genesisBytes []byte) error {
	genesis := Genesis{}
	if version, err := vm.genesisCodec.Unmarshal(genesisBytes, &genesis); err != nil {
		return err
	} else if version != pre110CodecVersion {
		return fmt.Errorf("expected codec version %d but got %d", pre110CodecVersion, version)
	}

	for _, genesisTx := range genesis.Txs {
		if len(genesisTx.Outs) != 0 {
			return errGenesisAssetMustHaveState
		}

		tx := Tx{
			UnsignedTx: &genesisTx.CreateAssetTx,
		}

		// Use the original codec so that the derived transaction ID doesn't change
		if err := tx.SignSECP256K1Fx(vm.genesisCodec, pre110CodecVersion, nil); err != nil {
			return err
		}

		txID := tx.ID()
		if err := vm.Alias(txID, genesisTx.Alias); err != nil {
			return err
		}
	}

	return nil
}

func (vm *VM) initState(genesisBytes []byte) error {
	genesis := Genesis{}
	if version, err := vm.genesisCodec.Unmarshal(genesisBytes, &genesis); err != nil {
		return err
	} else if version != pre110CodecVersion {
		return fmt.Errorf("expected codec version %d but got %d", pre110CodecVersion, version)
	}

	for _, genesisTx := range genesis.Txs {
		if len(genesisTx.Outs) != 0 {
			return errGenesisAssetMustHaveState
		}

		tx := Tx{
			UnsignedTx: &genesisTx.CreateAssetTx,
		}
		if err := tx.SignSECP256K1Fx(vm.genesisCodec, pre110CodecVersion, nil); err != nil {
			return err
		}

		txID := tx.ID()
		vm.ctx.Log.Info("initializing with AssetID %s", txID)
		if err := vm.state.SetTx(txID, &tx); err != nil {
			return err
		}
		if err := vm.state.SetStatus(txID, choices.Accepted); err != nil {
			return err
		}
		for _, utxo := range tx.UTXOs() {
			if err := vm.state.FundUTXO(utxo); err != nil {
				return err
			}
			if out, ok := utxo.Out.(*secp256k1fx.ManagedAssetStatusOutput); ok {
				if err := vm.state.PutManagedAssetStatus(utxo.AssetID(), tx.Epoch(), out.Frozen, &out.Manager); err != nil {
					return fmt.Errorf("couldn't freeze asset: %w", err)
				}
			}
		}
	}

	return vm.state.SetDBInitialized(choices.Processing)
}

func (vm *VM) parseTx(bytes []byte) (*UniqueTx, error) {
	rawTx, err := vm.parsePrivateTx(bytes)
	if err != nil {
		return nil, err
	}

	tx := &UniqueTx{
		TxState: &TxState{
			Tx: rawTx,
		},
		vm:   vm,
		txID: rawTx.ID(),
	}
	if err := tx.SyntacticVerify(); err != nil {
		return nil, err
	}

	if tx.Status() == choices.Unknown {
		if err := vm.state.SetTx(tx.ID(), tx.Tx); err != nil {
			return nil, err
		}
		if err := tx.setStatus(choices.Processing); err != nil {
			return nil, err
		}
		return tx, vm.db.Commit()
	}

	return tx, nil
}

func (vm *VM) parsePrivateTx(txBytes []byte) (*Tx, error) {
	tx := &Tx{}
	codecVersion, err := vm.codec.Unmarshal(txBytes, tx)
	if err != nil {
		return nil, err
	}
	unsignedBytes, err := vm.codec.Marshal(codecVersion, &tx.UnsignedTx)
	if err != nil {
		return nil, err
	}
	tx.Initialize(unsignedBytes, txBytes)
	return tx, nil
}

<<<<<<< HEAD
func (vm *VM) issueTx(tx conflicts.Tx) {
=======
func (vm *VM) issueTx(tx conflicts.Transition) {
>>>>>>> 416ee0b1
	vm.txs = append(vm.txs, tx)
	switch {
	case len(vm.txs) == batchSize:
		vm.FlushTxs()
	case len(vm.txs) == 1:
		vm.timer.SetTimeoutIn(vm.batchTimeout)
	}
}

func (vm *VM) getUTXO(utxoID *avax.UTXOID) (*avax.UTXO, error) {
	inputID := utxoID.InputID()
	utxo, err := vm.state.UTXO(inputID)
	if err == nil {
		return utxo, nil
	}

	inputTx, inputIndex := utxoID.InputSource()
	parent := UniqueTx{
		vm:   vm,
		txID: inputTx,
	}

	if err := parent.verifyWithoutCacheWrites(); err != nil {
		return nil, errMissingUTXO
	} else if status := parent.Status(); status.Decided() {
		return nil, errMissingUTXO
	}

	parentUTXOs := parent.UTXOs()
	if uint32(len(parentUTXOs)) <= inputIndex || int(inputIndex) < 0 {
		return nil, errInvalidUTXO
	}
	return parentUTXOs[int(inputIndex)], nil
}

func (vm *VM) getFx(val interface{}) (int, error) {
	valType := reflect.TypeOf(val)
	fx, exists := vm.typeToFxIndex[valType]
	if !exists {
		return 0, errUnknownFx
	}
	return fx, nil
}

func (vm *VM) verifyFxUsage(fxID int, assetID ids.ID) bool {
	// Check cache to see whether this asset supports this fx
	fxIDsIntf, assetInCache := vm.assetToFxCache.Get(assetID)
	if assetInCache {
		return fxIDsIntf.(ids.BitSet).Contains(uint(fxID))
	}

	// Caches doesn't say whether this asset support this fx.
	// Get the tx that created the asset and check.
	tx := &UniqueTx{
		vm:   vm,
		txID: assetID,
	}
	if status := tx.Status(); !status.Fetched() {
		return false
	}

	var createAssetTx *CreateAssetTx
	switch unsignedTx := tx.UnsignedTx.(type) {
	case *CreateAssetTx:
		createAssetTx = unsignedTx
	default:
		// This transaction was not an asset creation tx
		return false
	}

	fxIDs := ids.BitSet(0)
	for _, state := range createAssetTx.States {
		if state.FxID == uint32(fxID) {
			// Cache that this asset supports this fx
			fxIDs.Add(uint(fxID))
		}
	}
	vm.assetToFxCache.Put(assetID, fxIDs)
	return fxIDs.Contains(uint(fxID))
}

func (vm *VM) verifyTransferOfUTXO(tx UnsignedTx, in *avax.TransferableInput, cred verify.Verifiable, utxo *avax.UTXO) error {
	fxIndex, err := vm.getFx(cred)
	if err != nil {
		return err
	}
	fx := vm.fxs[fxIndex].Fx

	utxoAssetID := utxo.AssetID()
	if utxoAssetID != in.AssetID() {
		return errAssetIDMismatch
	}

	if !vm.verifyFxUsage(fxIndex, utxoAssetID) {
		return errIncompatibleFx
	}

	// Check if the UTXO's asset if frozen
	// TODO If the asset is frozen, compare the epoch during which
	// it was locked to the current one. Similar for unfreeze.
	_, frozen, _, err := vm.state.ManagedAssetStatus(utxoAssetID)
	if err != nil && err != database.ErrNotFound {
		// Couldn't get asset status from database
		return err
	}
	if err == nil && frozen { // TODO check epoch here
		// Got asset status from database and it's frozen
		return fmt.Errorf("asset %s is frozen", utxoAssetID)
	}

	if err := fx.VerifyTransfer(in.In, utxo.Out); err != nil {
		return err
	}

	// See if credential [cred] gives permission to spend the UTXO
	// based on the UTXO's output
	err = fx.VerifyPermission(tx, in.In, cred, utxo.Out)
	if err == nil {
		return nil
	}

	// Check whether [assetID] is a managed asset, and if so, who its manager is
	_, _, manager, err := vm.state.ManagedAssetStatus(utxoAssetID)
	if err != nil {
		if err != database.ErrNotFound {
			return fmt.Errorf("couldn't get asset status: %w", err)
		}
		return errNoPermission
	}

	// Check whether [cred] was signed by [manager]
	if err := fx.VerifyPermission(tx, in.In, cred, manager); err != nil {
		return errNoPermission // It wasn't
	}
	return nil
}

func (vm *VM) verifyTransfer(tx UnsignedTx, in *avax.TransferableInput, cred verify.Verifiable) error {
	utxo, err := vm.getUTXO(&in.UTXOID)
	if err != nil {
		return err
	}
	return vm.verifyTransferOfUTXO(tx, in, cred, utxo)
}

func (vm *VM) verifyOperation(tx UnsignedTx, op *Operation, cred verify.Verifiable) error {
	opAssetID := op.AssetID()

	numUTXOs := len(op.UTXOIDs)
	utxos := make([]interface{}, numUTXOs)
	for i, utxoID := range op.UTXOIDs {
		utxo, err := vm.getUTXO(utxoID)
		if err != nil {
			return err
		}
		if utxo.AssetID() != opAssetID {
			return errAssetIDMismatch
		}
		utxos[i] = utxo.Out
	}

	fxIndex, err := vm.getFx(op.Op)
	if err != nil {
		return err
	}
	fx := vm.fxs[fxIndex].Fx

	if !vm.verifyFxUsage(fxIndex, opAssetID) {
		return errIncompatibleFx
	}

	if _, ok := op.Op.(*secp256k1fx.UpdateManagedAssetOperation); ok {
		// This operation updates a managed asset's status
		// Make sure the last time the status was updated was more than 1 epoch before [tx]
		// i.e. if [tx] is in epoch n, the latest possible epoch in which the status
		// may have been updated is [n-2] .
		// Get the epoch in which the asset's status was most recently updated
		epoch, _, _, err := vm.state.ManagedAssetStatus(opAssetID)
		if err != nil {
			return fmt.Errorf("couldn't get managed asset's status: %w", err)
		}
		if tx.Epoch() < epoch { // TODO change this to tx.Epoch() < epoch+2
			return fmt.Errorf(
				"asset update epoch (%d) must be >= 2 + most recent status update epoch (%d)",
				tx.Epoch(),
				epoch,
			)
		}
	}

	// TODO check if this operation is trying to do a freeze with an invalid AssetManagerOutput
	// that hasn't taken effect yet
	return fx.VerifyOperation(tx, op.Op, cred, utxos)
}

// LoadUser returns:
// 1) The UTXOs that reference one or more addresses controlled by the given user
// 2) A keychain that contains this user's keys
// If [addrsToUse] has positive length, returns UTXOs that reference one or more
// addresses controlled by the given user that are also in [addrsToUse].
func (vm *VM) LoadUser(
	username string,
	password string,
	addrsToUse ids.ShortSet,
) (
	[]*avax.UTXO,
	*secp256k1fx.Keychain,
	error,
) {
	db, err := vm.ctx.Keystore.GetDatabase(username, password)
	if err != nil {
		return nil, nil, fmt.Errorf("problem retrieving user: %w", err)
	}
	// Drop any potential error closing the database to report the original
	// error
	defer db.Close()

	user := userState{vm: vm}

	kc, err := user.Keychain(db, addrsToUse)
	if err != nil {
		return nil, nil, err
	}

	utxos, _, _, err := vm.GetUTXOs(kc.Addresses(), ids.ShortEmpty, ids.Empty, -1, false)
	if err != nil {
		return nil, nil, fmt.Errorf("problem retrieving user's UTXOs: %w", err)
	}

	return utxos, kc, db.Close()
}

// Spend ...
func (vm *VM) Spend(
	utxos []*avax.UTXO,
	kc *secp256k1fx.Keychain,
	amounts map[ids.ID]uint64,
) (
	map[ids.ID]uint64,
	[]*avax.TransferableInput,
	[][]*crypto.PrivateKeySECP256K1R,
	error,
) {
	amountsSpent := make(map[ids.ID]uint64, len(amounts))
	time := vm.clock.Unix()

	ins := []*avax.TransferableInput{}
	keys := [][]*crypto.PrivateKeySECP256K1R{}
	for _, utxo := range utxos {
		assetID := utxo.AssetID()
		amount := amounts[assetID]
		amountSpent := amountsSpent[assetID]

		if amountSpent >= amount {
			// we already have enough inputs allocated to this asset
			continue
		}

		inputIntf, signers, err := kc.Spend(utxo.Out, time)
		if err != nil {
			// this utxo can't be spent with the current keys right now
			continue
		}
		input, ok := inputIntf.(avax.TransferableIn)
		if !ok {
			// this input doesn't have an amount, so I don't care about it here
			continue
		}
		newAmountSpent, err := safemath.Add64(amountSpent, input.Amount())
		if err != nil {
			// there was an error calculating the consumed amount, just error
			return nil, nil, nil, errSpendOverflow
		}
		amountsSpent[assetID] = newAmountSpent

		// add the new input to the array
		ins = append(ins, &avax.TransferableInput{
			UTXOID: utxo.UTXOID,
			Asset:  avax.Asset{ID: assetID},
			In:     input,
		})
		// add the required keys to the array
		keys = append(keys, signers)
	}

	for asset, amount := range amounts {
		if amountsSpent[asset] < amount {
			return nil, nil, nil, fmt.Errorf("want to spend %d of asset %s but only have %d",
				amount,
				asset,
				amountsSpent[asset],
			)
		}
	}

	avax.SortTransferableInputsWithSigners(ins, keys)
	return amountsSpent, ins, keys, nil
}

// spendManagedAsset attempts to use the given keychain to spend the
// given UTXOs to spend [amount] of the managed asset [assetID].
// The manager of the asset is [assetManager].
// UTXOs with locktime > [time] can't be spent.
// Returns the inputs and keys that, together, allow
// UTXOs whose funds exceed [amount] of [assetID] to be spent.
// Also returns the total amount of the asset spent by these inputs.
func spendManagedAsset(
	assetID ids.ID,
	assetManager verify.Verifiable, // A *secp256k1fx.OutputOwners in practice
	utxos []*avax.UTXO,
	kc *secp256k1fx.Keychain,
	amount uint64,
	time uint64,
) (
	uint64,
	[]*avax.TransferableInput,
	[][]*crypto.PrivateKeySECP256K1R,
	error,
) {
	// UTXOs of a managed asset can be spent by providing signatures from the asset manager.
	// First, get the keys required to prove ownership of the asset manager.
	inputIntf, signers, err := kc.Spend(assetManager, time)
	if err != nil {
		return 0, nil, nil, fmt.Errorf("the given keychain does not have the keys to spend managed asset %s", assetID)
	}
	input, ok := inputIntf.(*secp256k1fx.Input)
	if !ok {
		return 0, nil, nil, fmt.Errorf("expected input to be *secp256k1fx.Input but got %T", inputIntf)
	}

	amountSpent := uint64(0)
	ins := []*avax.TransferableInput{}
	keys := [][]*crypto.PrivateKeySECP256K1R{}

	for _, utxo := range utxos {
		// So the value isn't overwritten in the next iteration
		utxo := utxo

		if utxo.AssetID() != assetID { // Don't care about this asset
			continue
		}

		out, ok := utxo.Out.(avax.TransferableOut)
		if !ok {
			// This output doesn't have funds; don't care about it
			continue
		}

		// We can spend this UTXO. Add the funds from this UTXO to [amountSpent].
		amountSpent, err = safemath.Add64(amountSpent, out.Amount())
		if err != nil {
			// there was an error calculating the consumed amount, just error
			return 0, nil, nil, errSpendOverflow
		}

		// This input, along with the keys used to prove ownership of the asset
		// manager, allow the UTXO to be spent.
		ins = append(ins, &avax.TransferableInput{
			UTXOID: utxo.UTXOID,
			Asset:  avax.Asset{ID: assetID},
			In: &secp256k1fx.TransferInput{
				Amt:   out.Amount(),
				Input: *input,
			},
		})
		// add the required keys to the array
		keys = append(keys, signers)

		if amountSpent > amount {
			break
		}
	}
	avax.SortTransferableInputsWithSigners(ins, keys)
	return amountSpent, ins, keys, nil
}

// SpendNFT ...
func (vm *VM) SpendNFT(
	utxos []*avax.UTXO,
	kc *secp256k1fx.Keychain,
	assetID ids.ID,
	groupID uint32,
	to ids.ShortID,
) (
	[]*Operation,
	[][]*crypto.PrivateKeySECP256K1R,
	error,
) {
	time := vm.clock.Unix()

	ops := []*Operation{}
	keys := [][]*crypto.PrivateKeySECP256K1R{}

	for _, utxo := range utxos {
		// makes sure that the variable isn't overwritten with the next iteration
		utxo := utxo

		if len(ops) > 0 {
			// we have already been able to create the operation needed
			break
		}

		if utxo.AssetID() != assetID {
			// wrong asset ID
			continue
		}
		out, ok := utxo.Out.(*nftfx.TransferOutput)
		if !ok {
			// wrong output type
			continue
		}
		if out.GroupID != groupID {
			// wrong group id
			continue
		}
		indices, signers, ok := kc.Match(&out.OutputOwners, time)
		if !ok {
			// unable to spend the output
			continue
		}

		// add the new operation to the array
		ops = append(ops, &Operation{
			Asset:   utxo.Asset,
			UTXOIDs: []*avax.UTXOID{&utxo.UTXOID},
			Op: &nftfx.TransferOperation{
				Input: secp256k1fx.Input{
					SigIndices: indices,
				},
				Output: nftfx.TransferOutput{
					GroupID: out.GroupID,
					Payload: out.Payload,
					OutputOwners: secp256k1fx.OutputOwners{
						Threshold: 1,
						Addrs:     []ids.ShortID{to},
					},
				},
			},
		})
		// add the required keys to the array
		keys = append(keys, signers)
	}

	if len(ops) == 0 {
		return nil, nil, errInsufficientFunds
	}

	sortOperationsWithSigners(ops, keys, vm.codec)
	return ops, keys, nil
}

// SpendAll ...
func (vm *VM) SpendAll(
	utxos []*avax.UTXO,
	kc *secp256k1fx.Keychain,
) (
	map[ids.ID]uint64,
	[]*avax.TransferableInput,
	[][]*crypto.PrivateKeySECP256K1R,
	error,
) {
	amountsSpent := make(map[ids.ID]uint64)
	time := vm.clock.Unix()

	ins := []*avax.TransferableInput{}
	keys := [][]*crypto.PrivateKeySECP256K1R{}
	for _, utxo := range utxos {
		assetID := utxo.AssetID()
		amountSpent := amountsSpent[assetID]

		inputIntf, signers, err := kc.Spend(utxo.Out, time)
		if err != nil {
			// this utxo can't be spent with the current keys right now
			continue
		}
		input, ok := inputIntf.(avax.TransferableIn)
		if !ok {
			// this input doesn't have an amount, so I don't care about it here
			continue
		}
		newAmountSpent, err := safemath.Add64(amountSpent, input.Amount())
		if err != nil {
			// there was an error calculating the consumed amount, just error
			return nil, nil, nil, errSpendOverflow
		}
		amountsSpent[assetID] = newAmountSpent

		// add the new input to the array
		ins = append(ins, &avax.TransferableInput{
			UTXOID: utxo.UTXOID,
			Asset:  avax.Asset{ID: assetID},
			In:     input,
		})
		// add the required keys to the array
		keys = append(keys, signers)
	}

	avax.SortTransferableInputsWithSigners(ins, keys)
	return amountsSpent, ins, keys, nil
}

// Mint ...
func (vm *VM) Mint(
	utxos []*avax.UTXO,
	kc *secp256k1fx.Keychain,
	amounts map[ids.ID]uint64,
	to ids.ShortID,
) (
	[]*Operation,
	[][]*crypto.PrivateKeySECP256K1R,
	error,
) {
	time := vm.clock.Unix()

	ops := []*Operation{}
	keys := [][]*crypto.PrivateKeySECP256K1R{}

	for _, utxo := range utxos {
		// makes sure that the variable isn't overwritten with the next iteration
		utxo := utxo

		assetID := utxo.AssetID()
		amount := amounts[assetID]
		if amount == 0 {
			continue
		}

		out, ok := utxo.Out.(*secp256k1fx.MintOutput)
		if !ok {
			continue
		}

		inIntf, signers, err := kc.Spend(out, time)
		if err != nil {
			continue
		}

		in, ok := inIntf.(*secp256k1fx.Input)
		if !ok {
			continue
		}

		// add the operation to the array
		ops = append(ops, &Operation{
			Asset:   utxo.Asset,
			UTXOIDs: []*avax.UTXOID{&utxo.UTXOID},
			Op: &secp256k1fx.MintOperation{
				MintInput:  *in,
				MintOutput: *out,
				TransferOutput: secp256k1fx.TransferOutput{
					Amt: amount,
					OutputOwners: secp256k1fx.OutputOwners{
						Threshold: 1,
						Addrs:     []ids.ShortID{to},
					},
				},
			},
		})
		// add the required keys to the array
		keys = append(keys, signers)

		// remove the asset from the required amounts to mint
		delete(amounts, assetID)
	}

	for _, amount := range amounts {
		if amount > 0 {
			return nil, nil, errAddressesCantMintAsset
		}
	}

	sortOperationsWithSigners(ops, keys, vm.codec)
	return ops, keys, nil
}

// UpdateManagedAssetStatus attempts to use the given UTXOs and keychain
// to create an NewUpdateManagedAssetStatusOperation that updates the
// status of asset [assetID].
// The UTXOs can't be consumed if they are locked at [time]
func newUpdateManagedAssetStatusOperation(
	utxos []*avax.UTXO,
	kc *secp256k1fx.Keychain,
	assetID ids.ID,
	time uint64,
	frozen bool,
	manager *secp256k1fx.OutputOwners,
) (
	*Operation,
	[]*crypto.PrivateKeySECP256K1R,
	error,
) {
	for _, utxo := range utxos {
		// This UTXO isn't the right asset ID
		if assetID != utxo.AssetID() {
			continue
		}

		// Need to consume a *ManagedAssetStatusOutput for this operation
		out, ok := utxo.Out.(*secp256k1fx.ManagedAssetStatusOutput)
		if !ok {
			continue
		}

		inIntf, signers, err := kc.Spend(out, time)
		if err != nil {
			continue
		}
		in, ok := inIntf.(*secp256k1fx.Input)
		if !ok {
			continue
		}
		op := &Operation{
			Asset:   avax.Asset{ID: assetID},
			UTXOIDs: []*avax.UTXOID{&utxo.UTXOID},
			Op: &secp256k1fx.UpdateManagedAssetOperation{
				Input: *in,
				ManagedAssetStatusOutput: secp256k1fx.ManagedAssetStatusOutput{
					Frozen:  frozen,
					Manager: *manager,
				},
			},
		}
		return op, signers, nil
	}
	return nil, nil, fmt.Errorf("the given UTXOs/keys can't update asset %s", assetID)
}

// mintManagedAsset attempts to use the given UTXOs and keychain
// to create an NewUpdateManagedAssetStatusOperation that mints
// [mintAmt] units of the asset. The minted units are spendable
// with [mintRecipientThreshold] signatures from [mintRecipients].
// The UTXOs can't be consumed if they are locked at [time].
func mintManagedAsset(
	utxos []*avax.UTXO,
	kc *secp256k1fx.Keychain,
	assetID ids.ID,
	time uint64,
	mintAmt uint64,
	mintRecipients []ids.ShortID,
	mintRecipientsThreshold uint32,
) (
	*Operation,
	[]*crypto.PrivateKeySECP256K1R,
	error,
) {
	for _, utxo := range utxos {
		// This UTXO isn't the right asset ID
		if assetID != utxo.AssetID() {
			continue
		}

		// Need to consume a *ManagedAssetStatusOutput for this operation
		out, ok := utxo.Out.(*secp256k1fx.ManagedAssetStatusOutput)
		if !ok {
			continue
		}

		inIntf, signers, err := kc.Spend(out, time)
		if err != nil {
			continue
		}
		in, ok := inIntf.(*secp256k1fx.Input)
		if !ok {
			continue
		}
		op := &Operation{
			Asset:   avax.Asset{ID: assetID},
			UTXOIDs: []*avax.UTXOID{&utxo.UTXOID},
			Op: &secp256k1fx.UpdateManagedAssetOperation{
				Input: *in,
				ManagedAssetStatusOutput: secp256k1fx.ManagedAssetStatusOutput{
					Frozen:  out.Frozen,
					Manager: out.Manager,
				},
				Mint: true,
				TransferOutput: secp256k1fx.TransferOutput{
					Amt: mintAmt,
					OutputOwners: secp256k1fx.OutputOwners{
						Locktime:  0,
						Threshold: mintRecipientsThreshold,
						Addrs:     mintRecipients,
					},
				},
			},
		}
		return op, signers, nil
	}
	return nil, nil, fmt.Errorf("the given UTXOs/keys can't mint asset %s", assetID)
}

// MintNFT ...
func (vm *VM) MintNFT(
	utxos []*avax.UTXO,
	kc *secp256k1fx.Keychain,
	assetID ids.ID,
	payload []byte,
	to ids.ShortID,
) (
	[]*Operation,
	[][]*crypto.PrivateKeySECP256K1R,
	error,
) {
	time := vm.clock.Unix()

	ops := []*Operation{}
	keys := [][]*crypto.PrivateKeySECP256K1R{}

	for _, utxo := range utxos {
		// makes sure that the variable isn't overwritten with the next iteration
		utxo := utxo

		if len(ops) > 0 {
			// we have already been able to create the operation needed
			break
		}

		if utxo.AssetID() != assetID {
			// wrong asset id
			continue
		}
		out, ok := utxo.Out.(*nftfx.MintOutput)
		if !ok {
			// wrong output type
			continue
		}

		indices, signers, ok := kc.Match(&out.OutputOwners, time)
		if !ok {
			// unable to spend the output
			continue
		}

		// add the operation to the array
		ops = append(ops, &Operation{
			Asset: avax.Asset{ID: assetID},
			UTXOIDs: []*avax.UTXOID{
				&utxo.UTXOID,
			},
			Op: &nftfx.MintOperation{
				MintInput: secp256k1fx.Input{
					SigIndices: indices,
				},
				GroupID: out.GroupID,
				Payload: payload,
				Outputs: []*secp256k1fx.OutputOwners{{
					Threshold: 1,
					Addrs:     []ids.ShortID{to},
				}},
			},
		})
		// add the required keys to the array
		keys = append(keys, signers)
	}

	if len(ops) == 0 {
		return nil, nil, errAddressesCantMintAsset
	}

	sortOperationsWithSigners(ops, keys, vm.codec)
	return ops, keys, nil
}

// ParseLocalAddress takes in an address for this chain and produces the ID
func (vm *VM) ParseLocalAddress(addrStr string) (ids.ShortID, error) {
	chainID, addr, err := vm.ParseAddress(addrStr)
	if err != nil {
		return ids.ShortID{}, err
	}
	if chainID != vm.ctx.ChainID {
		return ids.ShortID{}, fmt.Errorf("expected chainID to be %q but was %q",
			vm.ctx.ChainID, chainID)
	}
	return addr, nil
}

// ParseAddress takes in an address and produces the ID of the chain it's for
// the ID of the address
func (vm *VM) ParseAddress(addrStr string) (ids.ID, ids.ShortID, error) {
	chainIDAlias, hrp, addrBytes, err := formatting.ParseAddress(addrStr)
	if err != nil {
		return ids.ID{}, ids.ShortID{}, err
	}

	chainID, err := vm.ctx.BCLookup.Lookup(chainIDAlias)
	if err != nil {
		return ids.ID{}, ids.ShortID{}, err
	}

	expectedHRP := constants.GetHRP(vm.ctx.NetworkID)
	if hrp != expectedHRP {
		return ids.ID{}, ids.ShortID{}, fmt.Errorf("expected hrp %q but got %q",
			expectedHRP, hrp)
	}

	addr, err := ids.ToShortID(addrBytes)
	if err != nil {
		return ids.ID{}, ids.ShortID{}, err
	}
	return chainID, addr, nil
}

// FormatLocalAddress takes in a raw address and produces the formatted address
func (vm *VM) FormatLocalAddress(addr ids.ShortID) (string, error) {
	return vm.FormatAddress(vm.ctx.ChainID, addr)
}

// FormatAddress takes in a chainID and a raw address and produces the formatted
// address
func (vm *VM) FormatAddress(chainID ids.ID, addr ids.ShortID) (string, error) {
	chainIDAlias, err := vm.ctx.BCLookup.PrimaryAlias(chainID)
	if err != nil {
		return "", err
	}
	hrp := constants.GetHRP(vm.ctx.NetworkID)
	return formatting.FormatAddress(chainIDAlias, hrp, addr.Bytes())
}

// selectChangeAddr returns the change address to be used for [kc] when [changeAddr] is given
// as the optional change address argument
func (vm *VM) selectChangeAddr(defaultAddr ids.ShortID, changeAddr string) (ids.ShortID, error) {
	if changeAddr == "" {
		return defaultAddr, nil
	}
	addr, err := vm.ParseLocalAddress(changeAddr)
	if err != nil {
		return ids.ShortID{}, fmt.Errorf("couldn't parse changeAddr: %w", err)
	}
	return addr, nil
}

// lookupAssetID looks for an ID aliased by [asset] and if it fails
// attempts to parse [asset] into an ID
func (vm *VM) lookupAssetID(asset string) (ids.ID, error) {
	if assetID, err := vm.Lookup(asset); err == nil {
		return assetID, nil
	}
	if assetID, err := ids.FromString(asset); err == nil {
		return assetID, nil
	}
	return ids.ID{}, fmt.Errorf("asset '%s' not found", asset)
}<|MERGE_RESOLUTION|>--- conflicted
+++ resolved
@@ -26,10 +26,6 @@
 	"github.com/ava-labs/avalanchego/ids"
 	"github.com/ava-labs/avalanchego/snow"
 	"github.com/ava-labs/avalanchego/snow/choices"
-<<<<<<< HEAD
-	"github.com/ava-labs/avalanchego/snow/consensus/snowstorm/conflicts"
-=======
->>>>>>> 416ee0b1
 	"github.com/ava-labs/avalanchego/snow/engine/avalanche/vertex"
 	"github.com/ava-labs/avalanchego/snow/engine/common"
 	"github.com/ava-labs/avalanchego/utils/constants"
@@ -110,11 +106,7 @@
 	// Transaction issuing
 	timer        *timer.Timer
 	batchTimeout time.Duration
-<<<<<<< HEAD
-	txs          []conflicts.Tx
-=======
 	txs          []conflicts.Transition
->>>>>>> 416ee0b1
 	toEngine     chan<- common.Message
 
 	baseDB database.Database
@@ -370,11 +362,7 @@
 }
 
 // Pending implements the avalanche.DAGVM interface
-<<<<<<< HEAD
-func (vm *VM) Pending() []conflicts.Tx {
-=======
 func (vm *VM) Pending() []conflicts.Transition {
->>>>>>> 416ee0b1
 	vm.metrics.numPendingCalls.Inc()
 
 	vm.timer.Cancel()
@@ -385,22 +373,14 @@
 }
 
 // Parse implements the avalanche.DAGVM interface
-<<<<<<< HEAD
-func (vm *VM) Parse(b []byte) (conflicts.Tx, error) {
-=======
 func (vm *VM) Parse(b []byte) (conflicts.Transition, error) {
->>>>>>> 416ee0b1
 	vm.metrics.numParseCalls.Inc()
 
 	return vm.parseTx(b)
 }
 
 // Get implements the avalanche.DAGVM interface
-<<<<<<< HEAD
-func (vm *VM) Get(txID ids.ID) (conflicts.Tx, error) {
-=======
 func (vm *VM) Get(txID ids.ID) (conflicts.Transition, error) {
->>>>>>> 416ee0b1
 	vm.metrics.numGetCalls.Inc()
 
 	tx := &UniqueTx{
@@ -792,11 +772,7 @@
 	return tx, nil
 }
 
-<<<<<<< HEAD
-func (vm *VM) issueTx(tx conflicts.Tx) {
-=======
 func (vm *VM) issueTx(tx conflicts.Transition) {
->>>>>>> 416ee0b1
 	vm.txs = append(vm.txs, tx)
 	switch {
 	case len(vm.txs) == batchSize:
