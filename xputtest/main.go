// (c) 2019-2020, Ava Labs, Inc. All rights reserved.
// See the file LICENSE for licensing terms.

package main

import (
	"fmt"
	"os"
	"path"
	"runtime"
	"runtime/pprof"

	"github.com/ava-labs/salticidae-go"

	"github.com/ava-labs/gecko/genesis"
	"github.com/ava-labs/gecko/ids"
	"github.com/ava-labs/gecko/utils/crypto"
	"github.com/ava-labs/gecko/utils/logging"
	"github.com/ava-labs/gecko/vms/platformvm"
)

func main() {
	if err != nil {
		fmt.Printf("Failed to parse arguments: %s\n", err)
	}

	config.LoggingConfig.Directory = path.Join(config.LoggingConfig.Directory, "client")
	log, err := logging.New(config.LoggingConfig)
	if err != nil {
		fmt.Printf("Failed to start the logger: %s\n", err)
		return
	}

	defer log.Stop()

	net.log = log
	crypto.EnableCrypto = config.EnableCrypto
	net.decided = make(chan ids.ID, config.MaxOutstandingTxs)

	if config.Key >= len(genesis.Keys) || config.Key < 0 {
		log.Fatal("Unknown key specified")
		return
	}

	log.AssertNoError(net.Initialize())

	net.net.Start()
	defer net.net.Stop()

	serr := salticidae.NewError()
	remoteIP := salticidae.NewNetAddrFromIPPortString(config.RemoteIP.String(), true, &serr)
	if code := serr.GetCode(); code != 0 {
		log.Fatal("Sync error %s", salticidae.StrError(serr.GetCode()))
		return
	}

	net.conn = net.net.ConnectSync(remoteIP, true, &serr)
	if serr.GetCode() != 0 {
		log.Fatal("Sync error %s", salticidae.StrError(serr.GetCode()))
		return
	}

	file, gErr := os.Create("cpu_client.profile")
	log.AssertNoError(gErr)
	gErr = pprof.StartCPUProfile(file)
	log.AssertNoError(gErr)
	runtime.SetMutexProfileFraction(1)

	defer file.Close()
	defer pprof.StopCPUProfile()

	net.networkID = config.NetworkID

	platformGenesisBytes := genesis.Genesis(net.networkID)
	genesisState := &platformvm.Genesis{}
	log.AssertNoError(platformvm.Codec.Unmarshal(platformGenesisBytes, genesisState))
	log.AssertNoError(genesisState.Initialize())

	switch config.Chain {
	case spChain:
		net.benchmarkSPChain(genesisState)
	case spDAG:
		net.benchmarkSPDAG(genesisState)
	case avmDAG:
		net.benchmarkAVM(genesisState)
	default:
		log.Fatal("did not specify whether to test dag or chain. Exiting")
		return
	}

<<<<<<< HEAD
	t.ec.Dispatch()
}

func (t *tp) benchmarkAvalanche() {
	platformGenesisBytes, _ := genesis.Genesis(t.networkID)
	genesisState := &platformvm.Genesis{}
	err := platformvm.Codec.Unmarshal(platformGenesisBytes, genesisState)
	t.log.AssertNoError(err)
	t.log.AssertNoError(genesisState.Initialize())

	spDAGChain := genesisState.Chains[2]
	if name := spDAGChain.ChainName; name != "Simple DAG Payments" {
		panic("Wrong chain name")
	}
	genesisBytes := spDAGChain.GenesisData

	wallet := dagwallet.NewWallet(t.networkID, spDAGChain.ID(), config.AvaTxFee)

	codec := spdagvm.Codec{}
	tx, err := codec.UnmarshalTx(genesisBytes)
	t.log.AssertNoError(err)

	cb58 := formatting.CB58{}
	keyStr := genesis.Keys[config.Key]
	t.log.AssertNoError(cb58.FromString(keyStr))
	factory := crypto.FactorySECP256K1R{}
	skGen, err := factory.ToPrivateKey(cb58.Bytes)
	t.log.AssertNoError(err)
	sk := skGen.(*crypto.PrivateKeySECP256K1R)
	wallet.ImportKey(sk)

	for _, utxo := range tx.UTXOs() {
		wallet.AddUtxo(utxo)
	}

	go t.log.RecoverAndPanic(func() { t.IssueAvalanche(spDAGChain.ID(), wallet) })
}

func (t *tp) IssueAvalanche(chainID ids.ID, wallet dagwallet.Wallet) {
	t.log.Info("starting avalanche benchmark")
	pending := make(map[[32]byte]*spdagvm.Tx)
	canAdd := []*spdagvm.Tx{}
	numAccepted := 0

	t.decided <- ids.ID{}
	meter := timer.TimedMeter{Duration: time.Second}
	for d := range t.decided {
		if numAccepted%1000 == 0 {
			t.log.Info("TPS: %d", meter.Ticks())
		}
		if !d.IsZero() {
			meter.Tick()
			key := d.Key()
			if tx := pending[key]; tx != nil {
				canAdd = append(canAdd, tx)

				t.log.Debug("Finalized %s", d)
				delete(pending, key)
				numAccepted++
			}
		}

		for len(pending) < config.MaxOutstandingTxs && (wallet.Balance() > 0 || len(canAdd) > 0) {
			if wallet.Balance() == 0 {
				tx := canAdd[0]
				canAdd = canAdd[1:]

				for _, utxo := range tx.UTXOs() {
					wallet.AddUtxo(utxo)
				}
			}

			tx := wallet.Send(1, 0, wallet.GetAddress())
			t.log.AssertTrue(tx != nil, "Tx creation failed")

			it, err := t.build.IssueTx(chainID, tx.Bytes())
			t.log.AssertNoError(err)
			ds := it.DataStream()
			ba := salticidae.NewByteArrayMovedFromDataStream(ds, false)
			newMsg := salticidae.NewMsgMovedFromByteArray(networking.IssueTx, ba, false)

			t.conn.GetNet().SendMsg(newMsg, t.conn)

			ds.Free()
			ba.Free()
			newMsg.Free()

			pending[tx.ID().Key()] = tx
			t.log.Debug("Sent tx, pending = %d, accepted = %d", len(pending), numAccepted)
		}
	}
}

func (t *tp) benchmarkSnowman() {
	platformGenesisBytes, _ := genesis.Genesis(t.networkID)
	genesisState := &platformvm.Genesis{}
	err := platformvm.Codec.Unmarshal(platformGenesisBytes, genesisState)
	t.log.AssertNoError(err)
	t.log.AssertNoError(genesisState.Initialize())

	spchainChain := genesisState.Chains[3]
	if name := spchainChain.ChainName; name != "Simple Chain Payments" {
		panic("Wrong chain name")
	}
	genesisBytes := spchainChain.GenesisData

	wallet := chainwallet.NewWallet(t.networkID, spchainChain.ID())

	codec := spchainvm.Codec{}
	accounts, err := codec.UnmarshalGenesis(genesisBytes)
	t.log.AssertNoError(err)

	cb58 := formatting.CB58{}
	factory := crypto.FactorySECP256K1R{}
	for _, keyStr := range genesis.Keys {
		t.log.AssertNoError(cb58.FromString(keyStr))
		skGen, err := factory.ToPrivateKey(cb58.Bytes)
		t.log.AssertNoError(err)
		sk := skGen.(*crypto.PrivateKeySECP256K1R)
		wallet.ImportKey(sk)
	}

	for _, account := range accounts {
		wallet.AddAccount(account)
		break
	}

	wallet.GenerateTxs()

	go t.log.RecoverAndPanic(func() { t.IssueSnowman(spchainChain.ID(), wallet) })
}

func (t *tp) IssueSnowman(chainID ids.ID, wallet chainwallet.Wallet) {
	t.log.Debug("Issuing with %d", wallet.Balance())
	numAccepted := 0
	numPending := 0

	t.decided <- ids.ID{}

	meter := timer.TimedMeter{Duration: time.Second}
	for d := range t.decided {
		if numAccepted%1000 == 0 {
			t.log.Info("TPS: %d", meter.Ticks())
		}
		if !d.IsZero() {
			meter.Tick()
			t.log.Debug("Finalized %s", d)
			numAccepted++
			numPending--
		}

		for numPending < config.MaxOutstandingTxs && wallet.Balance() > 0 && wallet.TxsSent < chainwallet.MaxNumTxs {
			tx := wallet.NextTx()
			t.log.AssertTrue(tx != nil, "Tx creation failed")

			it, err := t.build.IssueTx(chainID, tx.Bytes())
			t.log.AssertNoError(err)
			ds := it.DataStream()
			ba := salticidae.NewByteArrayMovedFromDataStream(ds, false)
			newMsg := salticidae.NewMsgMovedFromByteArray(networking.IssueTx, ba, false)

			t.conn.GetNet().SendMsg(newMsg, t.conn)

			ds.Free()
			ba.Free()
			newMsg.Free()

			numPending++
			t.log.Debug("Sent tx, pending = %d, accepted = %d", numPending, numAccepted)
		}
		if wallet.TxsSent >= chainwallet.MaxNumTxs {
			fmt.Println("done with test")
			return
		}
	}

=======
	net.ec.Dispatch()
>>>>>>> acaf5400
}<|MERGE_RESOLUTION|>--- conflicted
+++ resolved
@@ -71,7 +71,8 @@
 
 	net.networkID = config.NetworkID
 
-	platformGenesisBytes := genesis.Genesis(net.networkID)
+	platformGenesisBytes, err := genesis.Genesis(net.networkID)
+	log.AssertNoError(err)
 	genesisState := &platformvm.Genesis{}
 	log.AssertNoError(platformvm.Codec.Unmarshal(platformGenesisBytes, genesisState))
 	log.AssertNoError(genesisState.Initialize())
@@ -88,184 +89,5 @@
 		return
 	}
 
-<<<<<<< HEAD
-	t.ec.Dispatch()
-}
-
-func (t *tp) benchmarkAvalanche() {
-	platformGenesisBytes, _ := genesis.Genesis(t.networkID)
-	genesisState := &platformvm.Genesis{}
-	err := platformvm.Codec.Unmarshal(platformGenesisBytes, genesisState)
-	t.log.AssertNoError(err)
-	t.log.AssertNoError(genesisState.Initialize())
-
-	spDAGChain := genesisState.Chains[2]
-	if name := spDAGChain.ChainName; name != "Simple DAG Payments" {
-		panic("Wrong chain name")
-	}
-	genesisBytes := spDAGChain.GenesisData
-
-	wallet := dagwallet.NewWallet(t.networkID, spDAGChain.ID(), config.AvaTxFee)
-
-	codec := spdagvm.Codec{}
-	tx, err := codec.UnmarshalTx(genesisBytes)
-	t.log.AssertNoError(err)
-
-	cb58 := formatting.CB58{}
-	keyStr := genesis.Keys[config.Key]
-	t.log.AssertNoError(cb58.FromString(keyStr))
-	factory := crypto.FactorySECP256K1R{}
-	skGen, err := factory.ToPrivateKey(cb58.Bytes)
-	t.log.AssertNoError(err)
-	sk := skGen.(*crypto.PrivateKeySECP256K1R)
-	wallet.ImportKey(sk)
-
-	for _, utxo := range tx.UTXOs() {
-		wallet.AddUtxo(utxo)
-	}
-
-	go t.log.RecoverAndPanic(func() { t.IssueAvalanche(spDAGChain.ID(), wallet) })
-}
-
-func (t *tp) IssueAvalanche(chainID ids.ID, wallet dagwallet.Wallet) {
-	t.log.Info("starting avalanche benchmark")
-	pending := make(map[[32]byte]*spdagvm.Tx)
-	canAdd := []*spdagvm.Tx{}
-	numAccepted := 0
-
-	t.decided <- ids.ID{}
-	meter := timer.TimedMeter{Duration: time.Second}
-	for d := range t.decided {
-		if numAccepted%1000 == 0 {
-			t.log.Info("TPS: %d", meter.Ticks())
-		}
-		if !d.IsZero() {
-			meter.Tick()
-			key := d.Key()
-			if tx := pending[key]; tx != nil {
-				canAdd = append(canAdd, tx)
-
-				t.log.Debug("Finalized %s", d)
-				delete(pending, key)
-				numAccepted++
-			}
-		}
-
-		for len(pending) < config.MaxOutstandingTxs && (wallet.Balance() > 0 || len(canAdd) > 0) {
-			if wallet.Balance() == 0 {
-				tx := canAdd[0]
-				canAdd = canAdd[1:]
-
-				for _, utxo := range tx.UTXOs() {
-					wallet.AddUtxo(utxo)
-				}
-			}
-
-			tx := wallet.Send(1, 0, wallet.GetAddress())
-			t.log.AssertTrue(tx != nil, "Tx creation failed")
-
-			it, err := t.build.IssueTx(chainID, tx.Bytes())
-			t.log.AssertNoError(err)
-			ds := it.DataStream()
-			ba := salticidae.NewByteArrayMovedFromDataStream(ds, false)
-			newMsg := salticidae.NewMsgMovedFromByteArray(networking.IssueTx, ba, false)
-
-			t.conn.GetNet().SendMsg(newMsg, t.conn)
-
-			ds.Free()
-			ba.Free()
-			newMsg.Free()
-
-			pending[tx.ID().Key()] = tx
-			t.log.Debug("Sent tx, pending = %d, accepted = %d", len(pending), numAccepted)
-		}
-	}
-}
-
-func (t *tp) benchmarkSnowman() {
-	platformGenesisBytes, _ := genesis.Genesis(t.networkID)
-	genesisState := &platformvm.Genesis{}
-	err := platformvm.Codec.Unmarshal(platformGenesisBytes, genesisState)
-	t.log.AssertNoError(err)
-	t.log.AssertNoError(genesisState.Initialize())
-
-	spchainChain := genesisState.Chains[3]
-	if name := spchainChain.ChainName; name != "Simple Chain Payments" {
-		panic("Wrong chain name")
-	}
-	genesisBytes := spchainChain.GenesisData
-
-	wallet := chainwallet.NewWallet(t.networkID, spchainChain.ID())
-
-	codec := spchainvm.Codec{}
-	accounts, err := codec.UnmarshalGenesis(genesisBytes)
-	t.log.AssertNoError(err)
-
-	cb58 := formatting.CB58{}
-	factory := crypto.FactorySECP256K1R{}
-	for _, keyStr := range genesis.Keys {
-		t.log.AssertNoError(cb58.FromString(keyStr))
-		skGen, err := factory.ToPrivateKey(cb58.Bytes)
-		t.log.AssertNoError(err)
-		sk := skGen.(*crypto.PrivateKeySECP256K1R)
-		wallet.ImportKey(sk)
-	}
-
-	for _, account := range accounts {
-		wallet.AddAccount(account)
-		break
-	}
-
-	wallet.GenerateTxs()
-
-	go t.log.RecoverAndPanic(func() { t.IssueSnowman(spchainChain.ID(), wallet) })
-}
-
-func (t *tp) IssueSnowman(chainID ids.ID, wallet chainwallet.Wallet) {
-	t.log.Debug("Issuing with %d", wallet.Balance())
-	numAccepted := 0
-	numPending := 0
-
-	t.decided <- ids.ID{}
-
-	meter := timer.TimedMeter{Duration: time.Second}
-	for d := range t.decided {
-		if numAccepted%1000 == 0 {
-			t.log.Info("TPS: %d", meter.Ticks())
-		}
-		if !d.IsZero() {
-			meter.Tick()
-			t.log.Debug("Finalized %s", d)
-			numAccepted++
-			numPending--
-		}
-
-		for numPending < config.MaxOutstandingTxs && wallet.Balance() > 0 && wallet.TxsSent < chainwallet.MaxNumTxs {
-			tx := wallet.NextTx()
-			t.log.AssertTrue(tx != nil, "Tx creation failed")
-
-			it, err := t.build.IssueTx(chainID, tx.Bytes())
-			t.log.AssertNoError(err)
-			ds := it.DataStream()
-			ba := salticidae.NewByteArrayMovedFromDataStream(ds, false)
-			newMsg := salticidae.NewMsgMovedFromByteArray(networking.IssueTx, ba, false)
-
-			t.conn.GetNet().SendMsg(newMsg, t.conn)
-
-			ds.Free()
-			ba.Free()
-			newMsg.Free()
-
-			numPending++
-			t.log.Debug("Sent tx, pending = %d, accepted = %d", numPending, numAccepted)
-		}
-		if wallet.TxsSent >= chainwallet.MaxNumTxs {
-			fmt.Println("done with test")
-			return
-		}
-	}
-
-=======
 	net.ec.Dispatch()
->>>>>>> acaf5400
 }